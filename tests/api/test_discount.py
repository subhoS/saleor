--- conflicted
+++ resolved
@@ -3,15 +3,11 @@
 import graphene
 import pytest
 from django_countries import countries
-from tests.api.utils import get_graphql_content
 
 from saleor.discount import DiscountValueType
 from saleor.discount.models import Sale, Voucher
 from saleor.graphql.discount.enums import DiscountValueTypeEnum, VoucherTypeEnum
-<<<<<<< HEAD
 from tests.api.utils import assert_read_only_mode, get_graphql_content
-=======
->>>>>>> 7a94b179
 
 
 @pytest.fixture
@@ -229,11 +225,7 @@
     response = staff_api_client.post_graphql(
         CREATE_VOUCHER_MUTATION, variables, permissions=[permission_manage_discounts]
     )
-    content = get_graphql_content(response)
-    assert content["data"]["voucherCreate"]["errors"]
-    errors = content["data"]["voucherCreate"]["errors"]
-    assert len(errors) == 1
-    assert errors[0]["field"] == "promoCode"
+    assert_read_only_mode(response)
 
 
 def test_create_voucher_with_existing_voucher_code(
@@ -254,11 +246,7 @@
     response = staff_api_client.post_graphql(
         CREATE_VOUCHER_MUTATION, variables, permissions=[permission_manage_discounts]
     )
-    content = get_graphql_content(response)
-    assert content["data"]["voucherCreate"]["errors"]
-    errors = content["data"]["voucherCreate"]["errors"]
-    assert len(errors) == 1
-    assert errors[0]["field"] == "promoCode"
+    assert_read_only_mode(response)
 
 
 def test_update_voucher(staff_api_client, voucher, permission_manage_discounts):
