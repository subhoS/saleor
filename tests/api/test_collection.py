--- conflicted
+++ resolved
@@ -56,11 +56,7 @@
 
 
 def test_create_collection(
-<<<<<<< HEAD
         monkeypatch, staff_api_client, product_list, media_root,
-=======
-        monkeypatch, staff_api_client, product_list,
->>>>>>> eda0ff68
         permission_manage_products):
     query = """
         mutation createCollection(
