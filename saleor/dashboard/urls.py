from django.conf.urls import include, url
from django.views.generic.base import TemplateView

from . import views as core_views
from .category.urls import urlpatterns as category_urls
from .collection.urls import urlpatterns as collection_urls
from .customer.urls import urlpatterns as customer_urls
from .discount.urls import urlpatterns as discount_urls
from .menu.urls import urlpatterns as menu_urls
from .order.urls import urlpatterns as order_urls
from .page.urls import urlpatterns as page_urls
from .product.urls import urlpatterns as product_urls
from .search.urls import urlpatterns as search_urls
from .shipping.urls import urlpatterns as shipping_urls
from .sites.urls import urlpatterns as site_urls
from .staff.urls import urlpatterns as staff_urls
from .taxes.urls import urlpatterns as taxes_urls

urlpatterns = [
    url(r"^$", core_views.index, name="index"),
    url(r"^categories/", include(category_urls)),
    url(r"^collections/", include(collection_urls)),
    url(r"^orders/", include(order_urls)),
    url(r"^page/", include(page_urls)),
    url(r"^products/", include(product_urls)),
    url(r"^customers/", include(customer_urls)),
    url(r"^staff/", include(staff_urls)),
    url(r"^discounts/", include(discount_urls)),
    url(r"^settings/", include(site_urls)),
    url(r"^menu/", include(menu_urls)),
    url(r"^shipping/", include(shipping_urls)),
    url(r"^style-guide/", core_views.styleguide, name="styleguide"),
    url(r"^search/", include(search_urls)),
    url(r"^taxes/", include(taxes_urls)),
<<<<<<< HEAD
    url(
        r"^next/",
        TemplateView.as_view(template_name="dashboard/next.html"),
        name="dashboard-next",
    ),
=======
    url(r"^next/", TemplateView.as_view(template_name="dashboard/next.html")),
>>>>>>> e81494c9
]<|MERGE_RESOLUTION|>--- conflicted
+++ resolved
@@ -32,13 +32,5 @@
     url(r"^style-guide/", core_views.styleguide, name="styleguide"),
     url(r"^search/", include(search_urls)),
     url(r"^taxes/", include(taxes_urls)),
-<<<<<<< HEAD
-    url(
-        r"^next/",
-        TemplateView.as_view(template_name="dashboard/next.html"),
-        name="dashboard-next",
-    ),
-=======
     url(r"^next/", TemplateView.as_view(template_name="dashboard/next.html")),
->>>>>>> e81494c9
 ]