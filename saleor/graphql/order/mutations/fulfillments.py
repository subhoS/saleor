from collections import defaultdict

import graphene
from django.core.exceptions import ValidationError
from django.template.defaultfilters import pluralize

from ....core.exceptions import InsufficientStock
from ....core.permissions import OrderPermissions
<<<<<<< HEAD
from ....order import (
    FulfillmentLineData,
    FulfillmentStatus,
    OrderLineData,
    models as order_models,
)
=======
from ....order import FulfillmentStatus
from ....order import models as order_models
>>>>>>> aaeedffa
from ....order.actions import (
    cancel_fulfillment,
    create_fulfillments,
    create_fulfillments_for_returned_products,
    create_refund_fulfillment,
    fulfillment_tracking_updated,
)
from ....order.emails import send_fulfillment_update
from ....order.error_codes import OrderErrorCode
from ...core.mutations import BaseMutation
from ...core.scalars import PositiveDecimal
from ...core.types.common import OrderError
from ...core.utils import from_global_id_strict_type, get_duplicated_values
from ...order.types import Fulfillment, FulfillmentLine, Order
from ...utils import get_user_or_app_from_context
from ...warehouse.types import Warehouse
from ..types import OrderLine


class OrderFulfillStockInput(graphene.InputObjectType):
    quantity = graphene.Int(
        description="The number of line items to be fulfilled from given warehouse.",
        required=True,
    )
    warehouse = graphene.ID(
        description="ID of the warehouse from which the item will be fulfilled.",
        required=True,
    )


class OrderFulfillLineInput(graphene.InputObjectType):
    order_line_id = graphene.ID(
        description="The ID of the order line.", name="orderLineId"
    )
    stocks = graphene.List(
        graphene.NonNull(OrderFulfillStockInput),
        required=True,
        description="List of stock items to create.",
    )


class OrderFulfillInput(graphene.InputObjectType):
    lines = graphene.List(
        graphene.NonNull(OrderFulfillLineInput),
        required=True,
        description="List of items informing how to fulfill the order.",
    )
    notify_customer = graphene.Boolean(
        description="If true, send an email notification to the customer."
    )


class FulfillmentUpdateTrackingInput(graphene.InputObjectType):
    tracking_number = graphene.String(description="Fulfillment tracking number.")
    notify_customer = graphene.Boolean(
        default_value=False,
        description="If true, send an email notification to the customer.",
    )


class FulfillmentCancelInput(graphene.InputObjectType):
    warehouse_id = graphene.ID(
        description="ID of warehouse where items will be restock.", required=True
    )


class OrderFulfill(BaseMutation):
    fulfillments = graphene.List(
        Fulfillment, description="List of created fulfillments."
    )
    order = graphene.Field(Order, description="Fulfilled order.")

    class Arguments:
        order = graphene.ID(
            description="ID of the order to be fulfilled.", name="order"
        )
        input = OrderFulfillInput(
            required=True, description="Fields required to create an fulfillment."
        )

    class Meta:
        description = "Creates new fulfillments for an order."
        permissions = (OrderPermissions.MANAGE_ORDERS,)
        error_type_class = OrderError
        error_type_field = "order_errors"

    @classmethod
    def clean_lines(cls, order_lines, quantities):
        for order_line, line_quantities in zip(order_lines, quantities):
            line_quantity_unfulfilled = order_line.quantity_unfulfilled

            if sum(line_quantities) > line_quantity_unfulfilled:
                msg = (
                    "Only %(quantity)d item%(item_pluralize)s remaining "
                    "to fulfill: %(order_line)s."
                ) % {
                    "quantity": line_quantity_unfulfilled,
                    "item_pluralize": pluralize(line_quantity_unfulfilled),
                    "order_line": order_line,
                }
                order_line_global_id = graphene.Node.to_global_id(
                    "OrderLine", order_line.pk
                )
                raise ValidationError(
                    {
                        "order_line_id": ValidationError(
                            msg,
                            code=OrderErrorCode.FULFILL_ORDER_LINE,
                            params={"order_line": order_line_global_id},
                        )
                    }
                )

    @classmethod
    def check_warehouses_for_duplicates(cls, warehouse_ids):
        for warehouse_ids_for_line in warehouse_ids:
            duplicates = get_duplicated_values(warehouse_ids_for_line)
            if duplicates:
                raise ValidationError(
                    {
                        "warehouse": ValidationError(
                            "Duplicated warehouse ID.",
                            code=OrderErrorCode.DUPLICATED_INPUT_ITEM,
                            params={"warehouse": duplicates.pop()},
                        )
                    }
                )

    @classmethod
    def check_lines_for_duplicates(cls, lines_ids):
        duplicates = get_duplicated_values(lines_ids)
        if duplicates:
            raise ValidationError(
                {
                    "orderLineId": ValidationError(
                        "Duplicated order line ID.",
                        code=OrderErrorCode.DUPLICATED_INPUT_ITEM,
                        params={"order_line": duplicates.pop()},
                    )
                }
            )

    @classmethod
    def check_total_quantity_of_items(cls, quantities_for_lines):
        flat_quantities = sum(quantities_for_lines, [])
        if sum(flat_quantities) <= 0:
            raise ValidationError(
                {
                    "lines": ValidationError(
                        "Total quantity must be larger than 0.",
                        code=OrderErrorCode.ZERO_QUANTITY,
                    )
                }
            )

    @classmethod
    def clean_input(cls, data):
        lines = data["lines"]

        warehouse_ids_for_lines = [
            [stock["warehouse"] for stock in line["stocks"]] for line in lines
        ]
        cls.check_warehouses_for_duplicates(warehouse_ids_for_lines)

        quantities_for_lines = [
            [stock["quantity"] for stock in line["stocks"]] for line in lines
        ]

        lines_ids = [line["order_line_id"] for line in lines]
        cls.check_lines_for_duplicates(lines_ids)
        order_lines = cls.get_nodes_or_error(
            lines_ids, field="lines", only_type=OrderLine
        )

        cls.clean_lines(order_lines, quantities_for_lines)

        cls.check_total_quantity_of_items(quantities_for_lines)

        lines_for_warehouses = defaultdict(list)
        for line, order_line in zip(lines, order_lines):
            for stock in line["stocks"]:
                if stock["quantity"] > 0:
                    warehouse_pk = from_global_id_strict_type(
                        stock["warehouse"], only_type=Warehouse, field="warehouse"
                    )
                    lines_for_warehouses[warehouse_pk].append(
                        {"order_line": order_line, "quantity": stock["quantity"]}
                    )

        data["order_lines"] = order_lines
        data["quantities"] = quantities_for_lines
        data["lines_for_warehouses"] = lines_for_warehouses
        return data

    @classmethod
    def perform_mutation(cls, _root, info, order, **data):
        order = cls.get_node_or_error(info, order, field="order", only_type=Order)
        data = data.get("input")

        cleaned_input = cls.clean_input(data)

        user = info.context.user
        lines_for_warehouses = cleaned_input["lines_for_warehouses"]
        notify_customer = cleaned_input.get("notify_customer", True)

        try:
            fulfillments = create_fulfillments(
                user, order, dict(lines_for_warehouses), notify_customer
            )
        except InsufficientStock as exc:
            order_line_global_id = graphene.Node.to_global_id(
                "OrderLine", exc.context["order_line"].pk
            )
            warehouse_global_id = graphene.Node.to_global_id(
                "Warehouse", exc.context["warehouse_pk"]
            )
            raise ValidationError(
                {
                    "stocks": ValidationError(
                        f"Insufficient product stock: {exc.item}",
                        code=OrderErrorCode.INSUFFICIENT_STOCK,
                        params={
                            "order_line": order_line_global_id,
                            "warehouse": warehouse_global_id,
                        },
                    )
                }
            )

        return OrderFulfill(fulfillments=fulfillments, order=order)


class FulfillmentUpdateTracking(BaseMutation):
    fulfillment = graphene.Field(
        Fulfillment, description="A fulfillment with updated tracking."
    )
    order = graphene.Field(
        Order, description="Order for which fulfillment was updated."
    )

    class Arguments:
        id = graphene.ID(required=True, description="ID of an fulfillment to update.")
        input = FulfillmentUpdateTrackingInput(
            required=True, description="Fields required to update an fulfillment."
        )

    class Meta:
        description = "Updates a fulfillment for an order."
        permissions = (OrderPermissions.MANAGE_ORDERS,)
        error_type_class = OrderError
        error_type_field = "order_errors"

    @classmethod
    def perform_mutation(cls, _root, info, **data):
        fulfillment = cls.get_node_or_error(info, data.get("id"), only_type=Fulfillment)
        tracking_number = data.get("input").get("tracking_number") or ""
        fulfillment.tracking_number = tracking_number
        fulfillment.save()
        order = fulfillment.order
        fulfillment_tracking_updated(fulfillment, info.context.user, tracking_number)
        input_data = data.get("input", {})
        notify_customer = input_data.get("notify_customer")
        if notify_customer:
            send_fulfillment_update.delay(order.pk, fulfillment.pk)
        return FulfillmentUpdateTracking(fulfillment=fulfillment, order=order)


class FulfillmentCancel(BaseMutation):
    fulfillment = graphene.Field(Fulfillment, description="A canceled fulfillment.")
    order = graphene.Field(Order, description="Order which fulfillment was cancelled.")

    class Arguments:
        id = graphene.ID(required=True, description="ID of an fulfillment to cancel.")
        input = FulfillmentCancelInput(
            required=True, description="Fields required to cancel an fulfillment."
        )

    class Meta:
        description = "Cancels existing fulfillment and optionally restocks items."
        permissions = (OrderPermissions.MANAGE_ORDERS,)
        error_type_class = OrderError
        error_type_field = "order_errors"

    @classmethod
    def perform_mutation(cls, _root, info, **data):
        warehouse_id = data.get("input").get("warehouse_id")
        warehouse = cls.get_node_or_error(
            info, warehouse_id, only_type="Warehouse", field="warehouse_id"
        )
        fulfillment = cls.get_node_or_error(info, data.get("id"), only_type=Fulfillment)

        if not fulfillment.can_edit():
            err_msg = "This fulfillment can't be canceled"
            raise ValidationError(
                {
                    "fulfillment": ValidationError(
                        err_msg, code=OrderErrorCode.CANNOT_CANCEL_FULFILLMENT
                    )
                }
            )

        order = fulfillment.order
        cancel_fulfillment(fulfillment, info.context.user, warehouse)
        fulfillment.refresh_from_db(fields=["status"])
        order.refresh_from_db(fields=["status"])
        return FulfillmentCancel(fulfillment=fulfillment, order=order)


class OrderRefundLineInput(graphene.InputObjectType):
    order_line_id = graphene.ID(
        description="The ID of the order line to refund.",
        name="orderLineId",
        required=True,
    )
    quantity = graphene.Int(
        description="The number of items to be refunded.",
        required=True,
    )


class OrderRefundFulfillmentLineInput(graphene.InputObjectType):
    fulfillment_line_id = graphene.ID(
        description="The ID of the fulfillment line to refund.",
        name="fulfillmentLineId",
        required=True,
    )
    quantity = graphene.Int(
        description="The number of items to be refunded.",
        required=True,
    )


class OrderRefundProductsInput(graphene.InputObjectType):
    order_lines = graphene.List(
        graphene.NonNull(OrderRefundLineInput),
        description="List of unfulfilled lines to refund.",
    )
    fulfillment_lines = graphene.List(
        graphene.NonNull(OrderRefundFulfillmentLineInput),
        description="List of fulfilled lines to refund.",
    )
    amount_to_refund = PositiveDecimal(
        required=False,
        description=("The total amount of refund when the value is provided manually."),
    )
    include_shipping_costs = graphene.Boolean(
        description=(
            "If true, Saleor will refund shipping costs. If amountToRefund is provided"
            "includeShippingCosts will be ignored."
        ),
        default_value=False,
    )


class FulfillmentRefundAndReturnProductBase(BaseMutation):
    class Meta:
        abstract = True

    @classmethod
    def clean_order_payment(cls, payment, cleaned_input):
        if not payment or not payment.can_refund():
            raise ValidationError(
                {
                    "order": ValidationError(
                        "Order cannot be refunded.",
                        code=OrderErrorCode.CANNOT_REFUND.value,
                    )
                }
            )
        cleaned_input["payment"] = payment

    @classmethod
    def clean_amount_to_refund(cls, amount_to_refund, payment, cleaned_input):
        if amount_to_refund is not None and amount_to_refund > payment.captured_amount:
            raise ValidationError(
                {
                    "amount_to_refund": ValidationError(
                        (
                            "The amountToRefund is greater than the maximal possible "
                            "amount to refund."
                        ),
                        code=OrderErrorCode.CANNOT_REFUND.value,
                    ),
                }
            )
        cleaned_input["amount_to_refund"] = amount_to_refund

    @classmethod
    def _raise_error_for_line(cls, msg, type, line_id, field_name, code=None):
        line_global_id = graphene.Node.to_global_id(type, line_id)
        if not code:
            code = OrderErrorCode.INVALID_QUANTITY.value
        raise ValidationError(
            {
                field_name: ValidationError(
                    msg,
                    code=code,
                    params={field_name: line_global_id},
                )
            }
        )

    @classmethod
    def clean_fulfillment_lines(
        cls, fulfillment_lines_data, cleaned_input, whitelisted_statuses
    ):
        fulfillment_lines = cls.get_nodes_or_error(
            [line["fulfillment_line_id"] for line in fulfillment_lines_data],
            field="fulfillment_lines",
            only_type=FulfillmentLine,
            qs=order_models.FulfillmentLine.objects.prefetch_related(
                "fulfillment", "order_line"
            ),
        )
        fulfillment_lines = list(fulfillment_lines)
        cleaned_fulfillment_lines = []
        for line, line_data in zip(fulfillment_lines, fulfillment_lines_data):
            quantity = line_data["quantity"]
            if line.quantity < quantity:
                cls._raise_error_for_line(
                    "Provided quantity is bigger than quantity from "
                    "fulfillment line",
                    "FulfillmentLine",
                    line.pk,
                    "fulfillment_line_id",
                )
            if line.fulfillment.status not in whitelisted_statuses:
                allowed_statuses_str = ", ".join(whitelisted_statuses)
                cls._raise_error_for_line(
                    f"Unable to process action for fulfillmentLine with different "
                    f"status than {allowed_statuses_str}.",
                    "FulfillmentLine",
                    line.pk,
                    "fulfillment_line_id",
                    code=OrderErrorCode.INVALID.value,
                )
            replace = line_data.get("replace", False)
            if replace and not line.order_line.variant_id:
                cls._raise_error_for_line(
                    "Unable to replace line as the assigned product doesn't exist.",
                    "OrderLine",
                    line.pk,
                    "order_line_id",
                )
            cleaned_fulfillment_lines.append(
                FulfillmentLineData(line=line, quantity=quantity, replace=replace,)
            )
        cleaned_input["fulfillment_lines"] = cleaned_fulfillment_lines

    @classmethod
    def clean_lines(cls, lines_data, cleaned_input):
        order_lines = cls.get_nodes_or_error(
            [line["order_line_id"] for line in lines_data],
            field="order_lines",
            only_type=OrderLine,
            qs=order_models.OrderLine.objects.prefetch_related(
                "fulfillment_lines__fulfillment", "variant", "allocations"
            ),
        )
        order_lines = list(order_lines)
        cleaned_order_lines = []
        for line, line_data in zip(order_lines, lines_data):
            quantity = line_data["quantity"]
            if line.quantity < quantity:
                cls._raise_error_for_line(
                    "Provided quantity is bigger than quantity from order line.",
                    "OrderLine",
                    line.pk,
                    "order_line_id",
                )
            quantity_ready_to_move = line.quantity_unfulfilled
            if quantity_ready_to_move < quantity:
                cls._raise_error_for_line(
                    "Provided quantity is bigger than unfulfilled quantity.",
                    "OrderLine",
                    line.pk,
                    "order_line_id",
                )
            replace = line_data.get("replace", False)
            if replace and not line.variant_id:
                cls._raise_error_for_line(
                    "Unable to replace line as the assigned product doesn't exist.",
                    "OrderLine",
                    line.pk,
                    "order_line_id",
                )

            cleaned_order_lines.append(
                OrderLineData(line=line, quantity=quantity, replace=replace)
            )
        cleaned_input["order_lines"] = cleaned_order_lines


class FulfillmentRefundProducts(FulfillmentRefundAndReturnProductBase):
    fulfillment = graphene.Field(Fulfillment, description="A refunded fulfillment.")
    order = graphene.Field(Order, description="Order which fulfillment was refunded.")

    class Arguments:
        order = graphene.ID(
            description="ID of the order to be refunded.", required=True
        )
        input = OrderRefundProductsInput(
            required=True,
            description="Fields required to create an refund fulfillment.",
        )

    class Meta:
        description = "Refund products."
        permissions = (OrderPermissions.MANAGE_ORDERS,)
        error_type_class = OrderError
        error_type_field = "order_errors"

    @classmethod
    def clean_input(cls, info, order_id, input):
        cleaned_input = {}
        amount_to_refund = input.get("amount_to_refund")
        include_shipping_costs = input["include_shipping_costs"]

        qs = order_models.Order.objects.prefetch_related("payments")
        order = cls.get_node_or_error(
            info, order_id, field="order", only_type=Order, qs=qs
        )
        payment = order.get_last_payment()
        cls.clean_order_payment(payment, cleaned_input)
        cls.clean_amount_to_refund(amount_to_refund, payment, cleaned_input)

        cleaned_input.update(
            {"include_shipping_costs": include_shipping_costs, "order": order}
        )

        order_lines_data = input.get("order_lines", [])
        fulfillment_lines_data = input.get("fulfillment_lines", [])

        if order_lines_data:
            cls.clean_lines(order_lines_data, cleaned_input)
        if fulfillment_lines_data:
            cls.clean_fulfillment_lines(
                fulfillment_lines_data,
                cleaned_input,
                whitelisted_statuses=[
                    FulfillmentStatus.FULFILLED,
                    FulfillmentStatus.RETURNED,
                ],
            )
        return cleaned_input

    @classmethod
    def perform_mutation(cls, _root, info, **data):
        cleaned_input = cls.clean_input(info, data.get("order"), data.get("input"))
        order = cleaned_input["order"]
        refund_fulfillment = create_refund_fulfillment(
            get_user_or_app_from_context(info.context),
            order,
            cleaned_input["payment"],
            cleaned_input.get("order_lines", []),
            cleaned_input.get("fulfillment_lines", []),
            info.context.plugins,
            cleaned_input["amount_to_refund"],
            cleaned_input["include_shipping_costs"],
        )
        return cls(order=order, fulfillment=refund_fulfillment)


class OrderReturnLineInput(graphene.InputObjectType):
    order_line_id = graphene.ID(
        description="The ID of the order line to return.",
        name="orderLineId",
        required=True,
    )
    quantity = graphene.Int(
        description="The number of items to be returned.", required=True,
    )
    replace = graphene.Boolean(
        description="Determines, if the line should be added to replace order.",
        default_value=False,
    )


class OrderReturnFulfillmentLineInput(graphene.InputObjectType):
    fulfillment_line_id = graphene.ID(
        description="The ID of the fulfillment line to return.",
        name="fulfillmentLineId",
        required=True,
    )
    quantity = graphene.Int(
        description="The number of items to be returned.", required=True,
    )
    replace = graphene.Boolean(
        description="Determines, if the line should be added to replace order.",
        default_value=False,
    )


class OrderReturnProductsInput(graphene.InputObjectType):
    order_lines = graphene.List(
        graphene.NonNull(OrderReturnLineInput),
        description="List of unfulfilled lines to return.",
    )
    fulfillment_lines = graphene.List(
        graphene.NonNull(OrderReturnFulfillmentLineInput),
        description="List of fulfilled lines to return.",
    )
    amount_to_refund = PositiveDecimal(
        required=False,
        description="The total amount of refund when the value is provided manually.",
    )
    include_shipping_costs = graphene.Boolean(
        description=(
            "If true, Saleor will refund shipping costs. If amountToRefund is provided"
            "includeShippingCosts will be ignored."
        ),
        default_value=False,
    )
    refund = graphene.Boolean(
        description="If true, Saleor will call refund action for all lines.",
        default_value=False,
    )


class FulfillmentReturnProducts(FulfillmentRefundAndReturnProductBase):
    return_fulfillment = graphene.Field(
        Fulfillment, description="A return fulfillment."
    )
    replace_fulfillment = graphene.Field(
        Fulfillment, description="A replace fulfillment."
    )
    order = graphene.Field(Order, description="Order which fulfillment was returned.")
    replace_order = graphene.Field(
        Order,
        description="A draft order which was created for products with replace flag.",
    )

    class Meta:
        description = "Return products."
        permissions = (OrderPermissions.MANAGE_ORDERS,)
        error_type_class = OrderError
        error_type_field = "order_errors"

    class Arguments:
        order = graphene.ID(
            description="ID of the order to be returned.", required=True
        )
        input = OrderReturnProductsInput(
            required=True, description="Fields required to return products.",
        )

    @classmethod
    def clean_input(cls, info, order_id, input):
        cleaned_input = {}
        amount_to_refund = input.get("amount_to_refund")
        include_shipping_costs = input["include_shipping_costs"]
        refund = input["refund"]

        qs = order_models.Order.objects.prefetch_related("payments")
        order = cls.get_node_or_error(
            info, order_id, field="order", only_type=Order, qs=qs
        )
        payment = order.get_last_payment()
        if refund:
            cls.clean_order_payment(payment, cleaned_input)
            cls.clean_amount_to_refund(amount_to_refund, payment, cleaned_input)

        cleaned_input.update(
            {
                "include_shipping_costs": include_shipping_costs,
                "order": order,
                "refund": refund,
            }
        )

        order_lines_data = input.get("order_lines")
        fulfillment_lines_data = input.get("fulfillment_lines")

        if order_lines_data:
            cls.clean_lines(order_lines_data, cleaned_input)
        if fulfillment_lines_data:
            cls.clean_fulfillment_lines(
                fulfillment_lines_data,
                cleaned_input,
                whitelisted_statuses=[
                    FulfillmentStatus.FULFILLED,
                    FulfillmentStatus.REFUNDED,
                ],
            )
        return cleaned_input

    @classmethod
    def perform_mutation(cls, _root, info, **data):
        cleaned_input = cls.clean_input(info, data.get("order"), data.get("input"))
        order = cleaned_input["order"]
        response = create_fulfillments_for_returned_products(
            get_user_or_app_from_context(info.context),
            order,
            cleaned_input.get("payment"),
            cleaned_input.get("order_lines", []),
            cleaned_input.get("fulfillment_lines", []),
            info.context.plugins,
            cleaned_input["refund"],
            cleaned_input.get("amount_to_refund"),
            cleaned_input["include_shipping_costs"],
        )
        return_fulfillment, replace_fulfillment, replace_order = response
        return cls(
            order=order,
            return_fulfillment=return_fulfillment,
            replace_fulfillment=replace_fulfillment,
            replace_order=replace_order,
        )<|MERGE_RESOLUTION|>--- conflicted
+++ resolved
@@ -6,17 +6,8 @@
 
 from ....core.exceptions import InsufficientStock
 from ....core.permissions import OrderPermissions
-<<<<<<< HEAD
-from ....order import (
-    FulfillmentLineData,
-    FulfillmentStatus,
-    OrderLineData,
-    models as order_models,
-)
-=======
-from ....order import FulfillmentStatus
+from ....order import FulfillmentLineData, FulfillmentStatus, OrderLineData
 from ....order import models as order_models
->>>>>>> aaeedffa
 from ....order.actions import (
     cancel_fulfillment,
     create_fulfillments,
@@ -462,7 +453,11 @@
                     "order_line_id",
                 )
             cleaned_fulfillment_lines.append(
-                FulfillmentLineData(line=line, quantity=quantity, replace=replace,)
+                FulfillmentLineData(
+                    line=line,
+                    quantity=quantity,
+                    replace=replace,
+                )
             )
         cleaned_input["fulfillment_lines"] = cleaned_fulfillment_lines
 
@@ -587,7 +582,8 @@
         required=True,
     )
     quantity = graphene.Int(
-        description="The number of items to be returned.", required=True,
+        description="The number of items to be returned.",
+        required=True,
     )
     replace = graphene.Boolean(
         description="Determines, if the line should be added to replace order.",
@@ -602,7 +598,8 @@
         required=True,
     )
     quantity = graphene.Int(
-        description="The number of items to be returned.", required=True,
+        description="The number of items to be returned.",
+        required=True,
     )
     replace = graphene.Boolean(
         description="Determines, if the line should be added to replace order.",
@@ -660,7 +657,8 @@
             description="ID of the order to be returned.", required=True
         )
         input = OrderReturnProductsInput(
-            required=True, description="Fields required to return products.",
+            required=True,
+            description="Fields required to return products.",
         )
 
     @classmethod
