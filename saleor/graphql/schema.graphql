--- conflicted
+++ resolved
@@ -358,16 +358,15 @@
   app: ID!
 }
 
-<<<<<<< HEAD
+type AppTokenVerify {
+  errors: [Error!]! @deprecated(reason: "Use typed errors with error codes. This field will be removed after 2020-07-31.")
+  valid: Boolean!
+  appErrors: [AppError!]!
+}
+
 enum AppTypeEnum {
   LOCAL
   THIRDPARTY
-=======
-type AppTokenVerify {
-  errors: [Error!]! @deprecated(reason: "Use typed errors with error codes. This field will be removed after 2020-07-31.")
-  valid: Boolean!
-  appErrors: [AppError!]!
->>>>>>> e96a9624
 }
 
 type AppUpdate {
@@ -2578,16 +2577,13 @@
   appDelete(id: ID!): AppDelete
   appTokenCreate(input: AppTokenInput!): AppTokenCreate
   appTokenDelete(id: ID!): AppTokenDelete
-<<<<<<< HEAD
+  appTokenVerify(token: String!): AppTokenVerify
   appInstall(input: AppInstallInput!): AppInstall
   appRetryInstall(activateAfterInstallation: Boolean = true, id: ID!): AppRetryInstall
   appDeleteFailedInstallation(id: ID!): AppDeleteFailedInstallation
   appFetchManifest(manifestUrl: String!): AppFetchManifest
   appActivate(id: ID!): AppActivate
   appDeactivate(id: ID!): AppDeactivate
-=======
-  appTokenVerify(token: String!): AppTokenVerify
->>>>>>> e96a9624
   requestPasswordReset(email: String!, redirectUrl: String!): RequestPasswordReset
   confirmAccount(email: String!, token: String!): ConfirmAccount
   setPassword(token: String!, email: String!, password: String!): SetPassword
