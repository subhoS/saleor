--- conflicted
+++ resolved
@@ -2925,15 +2925,12 @@
   totalBalance: Money!
   userEmail: String
   isShippingRequired: Boolean!
-<<<<<<< HEAD
-  languageCode: String! @deprecated(reason: "Use the `languageCodeEnum` field to fetch the language code. This field will be removed after 2021-06-30")
+  languageCode: String! @deprecated(reason: "Use the `languageCodeEnum` field to fetch the language code. This field will be removed in Saleor 4.0.")
   languageCodeEnum: LanguageCodeEnum!
-=======
   discount: Money @deprecated(reason: "Use discounts field. This field will be removed in Saleor 4.0.")
   discountName: String @deprecated(reason: "Use discounts field. This field will be removed in Saleor 4.0.")
   translatedDiscountName: String @deprecated(reason: "Use discounts field. This field will be removed in Saleor 4.0.")
   discounts: [OrderDiscount!]
->>>>>>> 326a5b88
 }
 
 enum OrderAction {
