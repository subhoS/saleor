--- conflicted
+++ resolved
@@ -2,11 +2,6 @@
 from django.core.exceptions import ValidationError
 from django.db.models import Q
 from django.template.defaultfilters import slugify
-<<<<<<< HEAD
-from graphql_jwt.decorators import permission_required
-from graphql_jwt.exceptions import PermissionDenied
-=======
->>>>>>> e81494c9
 
 from ....product import models
 from ...core.mutations import ModelDeleteMutation, ModelMutation
@@ -54,21 +49,12 @@
                     "Value %s already exists within this attribute."
                     % value_data["name"]
                 )
-<<<<<<< HEAD
-                cls.add_error(errors, cls.ATTRIBUTE_VALUES_FIELD, msg)
-
-        new_slugs = [slugify(value_data["name"]) for value_data in values_input]
-        if len(set(new_slugs)) != len(new_slugs):
-            cls.add_error(
-                errors, cls.ATTRIBUTE_VALUES_FIELD, "Provided values are not unique."
-=======
                 raise ValidationError({cls.ATTRIBUTE_VALUES_FIELD: msg})
 
         new_slugs = [slugify(value_data["name"]) for value_data in values_input]
         if len(set(new_slugs)) != len(new_slugs):
             raise ValidationError(
                 {cls.ATTRIBUTE_VALUES_FIELD: "Provided values are not unique."}
->>>>>>> e81494c9
             )
 
     @classmethod
@@ -89,33 +75,18 @@
                 for field in validation_errors.message_dict:
                     if field == "attribute":
                         continue
-<<<<<<< HEAD
-                    for message in validation_errors.message_dict[field]:
-                        cls.add_error(errors, cls.ATTRIBUTE_VALUES_FIELD, message)
-        cls.check_unique_values(values_input, attribute, errors)
-        return errors
-
-    @classmethod
-    def clean_attribute(cls, instance, cleaned_input, errors, product_type=None):
-=======
                     for msg in validation_errors.message_dict[field]:
                         raise ValidationError({cls.ATTRIBUTE_VALUES_FIELD: msg})
         cls.check_unique_values(values_input, attribute)
 
     @classmethod
     def clean_attribute(cls, instance, cleaned_input, product_type=None):
->>>>>>> e81494c9
         if "name" in cleaned_input:
             slug = slugify(cleaned_input["name"])
         elif instance.pk:
             slug = instance.slug
         else:
-<<<<<<< HEAD
-            cls.add_error(errors, "name", "This field cannot be blank.")
-            return cleaned_input
-=======
             raise ValidationError({"name": "This field cannot be blank."})
->>>>>>> e81494c9
         cleaned_input["slug"] = slug
 
         if not product_type:
@@ -126,13 +97,8 @@
         )
         query = query.exclude(pk=getattr(instance, "pk", None))
         if query.exists():
-<<<<<<< HEAD
-            cls.add_error(
-                errors, "name", "Attribute already exists within this product type."
-=======
             raise ValidationError(
                 {"name": "Attribute already exists within this product type."}
->>>>>>> e81494c9
             )
         return cleaned_input
 
@@ -174,23 +140,6 @@
         permissions = ("product.manage_products",)
 
     @classmethod
-<<<<<<< HEAD
-    @permission_required("product.manage_products")
-    def mutate(cls, root, info, id, type, input):
-        # DEMO: disable mutations
-        raise PermissionDenied("Be aware admin pirate! API runs in read only mode!")
-
-        errors = []
-        product_type = cls.get_node_or_error(info, id, errors, "id", ProductType)
-        if not product_type:
-            return AttributeCreate(errors=errors)
-        instance = models.Attribute()
-
-        cleaned_input = cls.clean_input(info, instance, input, errors)
-        cls.clean_attribute(instance, cleaned_input, errors, product_type=product_type)
-        cls.clean_values(cleaned_input, instance, errors)
-
-=======
     def perform_mutation(cls, _root, info, **data):
         product_type = cls.get_node_or_error(
             info, data.get("id"), only_type=ProductType
@@ -200,7 +149,6 @@
         cleaned_input = cls.clean_input(info, instance, data.get("input"))
         cls.clean_attribute(instance, cleaned_input, product_type=product_type)
         cls.clean_values(cleaned_input, instance)
->>>>>>> e81494c9
         instance = cls.construct_instance(instance, cleaned_input)
         cls.clean_instance(instance)
 
@@ -210,13 +158,7 @@
         else:
             product_type.product_attributes.add(instance)
         cls._save_m2m(info, instance, cleaned_input)
-<<<<<<< HEAD
-        return AttributeCreate(
-            attribute=instance, product_type=product_type, errors=errors
-        )
-=======
         return AttributeCreate(attribute=instance, product_type=product_type)
->>>>>>> e81494c9
 
 
 class AttributeUpdate(AttributeMixin, ModelMutation):
@@ -244,11 +186,7 @@
         for value in remove_values:
             if value.attribute != instance:
                 msg = "Value %s does not belong to this attribute." % value
-<<<<<<< HEAD
-                cls.add_error(errors, "remove_values", msg)
-=======
                 raise ValidationError({"remove_values": msg})
->>>>>>> e81494c9
         return remove_values
 
     @classmethod
@@ -258,43 +196,20 @@
             attribute_value.delete()
 
     @classmethod
-<<<<<<< HEAD
-    @permission_required("product.manage_products")
-    def mutate(cls, root, info, id, input):
-        # DEMO: disable mutations
-        raise PermissionDenied("Be aware admin pirate! API runs in read only mode!")
-
-        errors = []
-        instance = cls.get_node_or_error(info, id, errors, "id", Attribute)
-=======
     def perform_mutation(cls, _root, info, id, input):
         instance = cls.get_node_or_error(info, id, only_type=Attribute)
->>>>>>> e81494c9
 
         cleaned_input = cls.clean_input(info, instance, input)
         product_type = instance.product_type
-<<<<<<< HEAD
-        cls.clean_attribute(instance, cleaned_input, errors, product_type=product_type)
-        cls.clean_values(cleaned_input, instance, errors)
-        cls.clean_remove_values(cleaned_input, instance, errors)
-
-=======
         cls.clean_attribute(instance, cleaned_input, product_type=product_type)
         cls.clean_values(cleaned_input, instance)
         cls.clean_remove_values(cleaned_input, instance)
->>>>>>> e81494c9
         instance = cls.construct_instance(instance, cleaned_input)
         cls.clean_instance(instance)
 
         instance.save()
         cls._save_m2m(info, instance, cleaned_input)
-<<<<<<< HEAD
-        return AttributeUpdate(
-            attribute=instance, product_type=product_type, errors=errors
-        )
-=======
         return AttributeUpdate(attribute=instance, product_type=product_type)
->>>>>>> e81494c9
 
 
 class AttributeDelete(ModelDeleteMutation):
@@ -306,14 +221,7 @@
     class Meta:
         description = "Deletes an attribute."
         model = models.Attribute
-<<<<<<< HEAD
-
-    @classmethod
-    def user_is_allowed(cls, user, input):
-        return user.has_perm("product.manage_products")
-=======
-        permissions = ("product.manage_products",)
->>>>>>> e81494c9
+        permissions = ("product.manage_products",)
 
     @classmethod
     def success_response(cls, instance):
@@ -341,29 +249,14 @@
         permissions = ("product.manage_products",)
 
     @classmethod
-<<<<<<< HEAD
-    def clean_input(cls, info, instance, input, errors):
-        cleaned_input = super().clean_input(info, instance, input, errors)
-=======
     def clean_input(cls, info, instance, data):
         cleaned_input = super().clean_input(info, instance, data)
->>>>>>> e81494c9
         cleaned_input["slug"] = slugify(cleaned_input["name"])
         return cleaned_input
 
     @classmethod
-<<<<<<< HEAD
-    @permission_required("product.manage_products")
-    def mutate(cls, root, info, attribute_id, input):
-        # DEMO: disable mutations
-        raise PermissionDenied("Be aware admin pirate! API runs in read only mode!")
-
-        errors = []
-        attribute = cls.get_node_or_error(info, attribute_id, errors, "id", Attribute)
-=======
     def perform_mutation(cls, _root, info, attribute_id, input):
         attribute = cls.get_node_or_error(info, attribute_id, only_type=Attribute)
->>>>>>> e81494c9
 
         instance = models.AttributeValue(attribute=attribute)
         cleaned_input = cls.clean_input(info, instance, input)
@@ -372,13 +265,7 @@
 
         instance.save()
         cls._save_m2m(info, instance, cleaned_input)
-<<<<<<< HEAD
-        return AttributeValueCreate(
-            attribute=attribute, attributeValue=instance, errors=errors
-        )
-=======
         return AttributeValueCreate(attribute=attribute, attributeValue=instance)
->>>>>>> e81494c9
 
 
 class AttributeValueUpdate(ModelMutation):
@@ -398,26 +285,11 @@
         permissions = ("product.manage_products",)
 
     @classmethod
-<<<<<<< HEAD
-    def user_is_allowed(cls, user, input):
-        return user.has_perm("product.manage_products")
-
-    @classmethod
-    def clean_input(cls, info, instance, input, errors):
-        cleaned_input = super().clean_input(info, instance, input, errors)
-=======
     def clean_input(cls, info, instance, data):
         cleaned_input = super().clean_input(info, instance, data)
->>>>>>> e81494c9
         if "name" in cleaned_input:
             cleaned_input["slug"] = slugify(cleaned_input["name"])
         return cleaned_input
-
-    @classmethod
-    @permission_required("product.manage_products")
-    def mutate(cls, root, info, id, input):
-        # DEMO: disable mutations
-        raise PermissionDenied("Be aware admin pirate! API runs in read only mode!")
 
     @classmethod
     def success_response(cls, instance):
@@ -435,14 +307,7 @@
     class Meta:
         description = "Deletes a value of an attribute."
         model = models.AttributeValue
-<<<<<<< HEAD
-
-    @classmethod
-    def user_is_allowed(cls, user, input):
-        return user.has_perm("product.manage_products")
-=======
-        permissions = ("product.manage_products",)
->>>>>>> e81494c9
+        permissions = ("product.manage_products",)
 
     @classmethod
     def success_response(cls, instance):
