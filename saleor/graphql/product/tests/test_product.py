import json
from datetime import datetime, timedelta
from decimal import Decimal
from unittest.mock import ANY, Mock, patch

import graphene
import pytest
from django.core.exceptions import ValidationError
from django.utils.dateparse import parse_datetime
from django.utils.text import slugify
from graphql_relay import to_global_id
from measurement.measures import Weight
from prices import Money

from ....core.taxes import TaxType
from ....core.weight import WeightUnits
from ....plugins.manager import PluginsManager
from ....product import AttributeInputType
from ....product.error_codes import ProductErrorCode
from ....product.models import (
    Attribute,
    AttributeValue,
    Category,
    Collection,
    Product,
    ProductImage,
    ProductType,
    ProductVariant,
)
from ....product.tasks import update_variants_names
from ....product.tests.utils import create_image, create_pdf_file_with_image_ext
from ....product.utils.attributes import associate_attribute_values_to_instance
from ....warehouse.models import Allocation, Stock, Warehouse
from ...core.enums import ReportingPeriod
from ...tests.utils import (
    assert_negative_positive_decimal_value,
    assert_no_permission,
    get_graphql_content,
    get_graphql_content_from_response,
    get_multipart_request_body,
)
from ..bulk_mutations.products import ProductVariantStocksUpdate
from ..utils import create_stocks


@pytest.fixture
def query_products_with_filter():
    query = """
        query ($filter: ProductFilterInput!, ) {
          products(first:5, filter: $filter) {
            edges{
              node{
                id
                name
              }
            }
          }
        }
        """
    return query


@pytest.fixture
def query_collections_with_filter():
    query = """
    query ($filter: CollectionFilterInput!, ) {
          collections(first:5, filter: $filter) {
            edges{
              node{
                id
                name
              }
            }
          }
        }
        """
    return query


@pytest.fixture
def query_categories_with_filter():
    query = """
    query ($filter: CategoryFilterInput!, ) {
          categories(first:5, filter: $filter) {
            totalCount
            edges{
              node{
                id
                name
              }
            }
          }
        }
        """
    return query


QUERY_FETCH_ALL_PRODUCTS = """
    query {
        products(first: 10) {
            totalCount
            edges {
                node {
                    id
                    name
                    isPublished
                }
            }
        }
    }
"""


QUERY_PRODUCT = """
    query ($id: ID, $slug: String){
        product(
            id: $id,
            slug: $slug,
        ) {
            id
            name
            weight {
                unit
                value
            }
            availableForPurchase
            isAvailableForPurchase
            visibleInListings
        }
    }
    """


def test_product_query_by_id(
    user_api_client, product,
):
    # given
    product.visible_in_listings = True
    product.save(update_fields=["visible_in_listings"])

    variables = {"id": graphene.Node.to_global_id("Product", product.pk)}

    # when
    response = user_api_client.post_graphql(QUERY_PRODUCT, variables=variables)

    # then
    content = get_graphql_content(response)
    product_data = content["data"]["product"]
    assert product_data is not None
    assert product_data["name"] == product.name
    assert product_data["visibleInListings"] is True


def test_product_query_by_id_weight_returned_in_default_unit(
    user_api_client, product, site_settings
):
    # given
    product.weight = Weight(kg=10)
    product.save(update_fields=["weight"])

    site_settings.default_weight_unit = WeightUnits.POUND
    site_settings.save(update_fields=["default_weight_unit"])

    variables = {"id": graphene.Node.to_global_id("Product", product.pk)}

    # when
    response = user_api_client.post_graphql(QUERY_PRODUCT, variables=variables)

    # then
    content = get_graphql_content(response)
    product_data = content["data"]["product"]
    assert product_data is not None
    assert product_data["name"] == product.name
    assert product_data["weight"]["value"] == 22.046
    assert product_data["weight"]["unit"] == WeightUnits.POUND.upper()


def test_product_query_by_id_weight_is_rounded(user_api_client, product, site_settings):
    # given
    product.weight = Weight(kg=1.83456)
    product.save(update_fields=["weight"])

    site_settings.default_weight_unit = WeightUnits.KILOGRAM
    site_settings.save(update_fields=["default_weight_unit"])

    variables = {"id": graphene.Node.to_global_id("Product", product.pk)}

    # when
    response = user_api_client.post_graphql(QUERY_PRODUCT, variables=variables)

    # then
    content = get_graphql_content(response)
    product_data = content["data"]["product"]
    assert product_data is not None
    assert product_data["name"] == product.name
    assert product_data["weight"]["value"] == 1.835
    assert product_data["weight"]["unit"] == WeightUnits.KILOGRAM.upper()


def test_product_query_by_slug(
    user_api_client, product,
):
    variables = {"slug": product.slug}
    response = user_api_client.post_graphql(QUERY_PRODUCT, variables=variables)
    content = get_graphql_content(response)
    product_data = content["data"]["product"]
    assert product_data is not None
    assert product_data["name"] == product.name


def test_product_query_is_available_for_purchase_true(user_api_client, product):
    # given
    available_for_purchase = datetime.today() - timedelta(days=1)
    product.available_for_purchase = available_for_purchase
    product.save(update_fields=["available_for_purchase"])

    variables = {"id": graphene.Node.to_global_id("Product", product.pk)}

    # when
    response = user_api_client.post_graphql(QUERY_PRODUCT, variables=variables)

    # then
    content = get_graphql_content(response)
    product_data = content["data"]["product"]

    assert product_data["availableForPurchase"] == available_for_purchase.strftime(
        "%Y-%m-%d"
    )
    assert product_data["isAvailableForPurchase"] is True


def test_product_query_is_available_for_purchase_false(user_api_client, product):
    # given
    available_for_purchase = datetime.today() + timedelta(days=1)
    product.available_for_purchase = available_for_purchase
    product.save(update_fields=["available_for_purchase"])

    variables = {"id": graphene.Node.to_global_id("Product", product.pk)}

    # when
    response = user_api_client.post_graphql(QUERY_PRODUCT, variables=variables)

    # then
    content = get_graphql_content(response)
    product_data = content["data"]["product"]

    assert product_data["availableForPurchase"] == available_for_purchase.strftime(
        "%Y-%m-%d"
    )
    assert product_data["isAvailableForPurchase"] is False


def test_product_query_is_available_for_purchase_false_no_available_for_purchase_date(
    user_api_client, product
):
    # given
    product.available_for_purchase = None
    product.save(update_fields=["available_for_purchase"])

    variables = {"id": graphene.Node.to_global_id("Product", product.pk)}

    # when
    response = user_api_client.post_graphql(QUERY_PRODUCT, variables=variables)

    # then
    content = get_graphql_content(response)
    product_data = content["data"]["product"]

    assert not product_data["availableForPurchase"]
    assert product_data["isAvailableForPurchase"] is False


def test_product_query_unpublished_products_by_slug(
    user_api_client, product, permission_manage_products
):
    # given
    user = user_api_client.user
    user.user_permissions.add(permission_manage_products)

    product.is_published = False
    product.save(update_fields=["is_published"])
    variables = {"slug": product.slug}

    # when
    response = user_api_client.post_graphql(QUERY_PRODUCT, variables=variables)

    # then
    content = get_graphql_content(response)
    product_data = content["data"]["product"]
    assert product_data is not None
    assert product_data["name"] == product.name


def test_product_query_unpublished_products_by_slug_and_anonympus_user(
    api_client, product,
):
    # given
    product.is_published = False
    product.save(update_fields=["is_published"])
    variables = {"slug": product.slug}

    # when
    response = api_client.post_graphql(QUERY_PRODUCT, variables=variables)

    # then
    content = get_graphql_content(response)
    product_data = content["data"]["product"]
    assert product_data is None


def test_product_query_error_when_id_and_slug_provided(
    user_api_client, product, graphql_log_handler,
):
    variables = {
        "id": graphene.Node.to_global_id("Product", product.pk),
        "slug": product.slug,
    }
    response = user_api_client.post_graphql(QUERY_PRODUCT, variables=variables)
    assert graphql_log_handler.messages == [
        "saleor.graphql.errors.handled[ERROR].GraphQLError"
    ]
    content = get_graphql_content(response, ignore_errors=True)
    assert len(content["errors"]) == 1


def test_product_query_error_when_no_param(
    user_api_client, product, graphql_log_handler,
):
    variables = {}
    response = user_api_client.post_graphql(QUERY_PRODUCT, variables=variables)
    assert graphql_log_handler.messages == [
        "saleor.graphql.errors.handled[ERROR].GraphQLError"
    ]
    content = get_graphql_content(response, ignore_errors=True)
    assert len(content["errors"]) == 1


def test_fetch_all_products(user_api_client, product):
    response = user_api_client.post_graphql(QUERY_FETCH_ALL_PRODUCTS)
    content = get_graphql_content(response)
    num_products = Product.objects.count()
    assert content["data"]["products"]["totalCount"] == num_products
    assert len(content["data"]["products"]["edges"]) == num_products


def test_fetch_all_products_app(
    app_api_client, unavailable_product, permission_manage_products,
):
    response = app_api_client.post_graphql(
        QUERY_FETCH_ALL_PRODUCTS,
        permissions=[permission_manage_products],
        check_no_permissions=False,
    )
    content = get_graphql_content(response)
    product_data = content["data"]["products"]["edges"][0]["node"]
    assert product_data["name"] == unavailable_product.name
    assert product_data["isPublished"] == unavailable_product.is_published


def test_fetch_unavailable_products(user_api_client, product):
    Product.objects.update(is_published=False)
    query = """
    query {
        products(first: 1) {
            totalCount
            edges {
                node {
                    id
                }
            }
        }
    }
    """
    response = user_api_client.post_graphql(query)
    content = get_graphql_content(response)
    assert content["data"]["products"]["totalCount"] == 0
    assert not content["data"]["products"]["edges"]


def test_fetch_all_products_visible_in_listings(
    user_api_client, product_list, permission_manage_products,
):
    # given
    product_list[0].visible_in_listings = False
    product_list[0].save(update_fields=["visible_in_listings"])

    product_count = Product.objects.count()

    # when
    response = user_api_client.post_graphql(QUERY_FETCH_ALL_PRODUCTS)

    # then
    content = get_graphql_content(response)
    product_data = content["data"]["products"]["edges"]
    assert len(product_data) == product_count - 1
    products_ids = [product["node"]["id"] for product in product_data]
    assert graphene.Node.to_global_id("Product", product_list[0].pk) not in products_ids


def test_fetch_all_products_visible_in_listings_by_staff_with_perm(
    staff_api_client, product_list, permission_manage_products,
):
    # given
    product_list[0].visible_in_listings = False
    product_list[0].save(update_fields=["visible_in_listings"])

    product_count = Product.objects.count()

    # when
    response = staff_api_client.post_graphql(
        QUERY_FETCH_ALL_PRODUCTS,
        permissions=[permission_manage_products],
        check_no_permissions=False,
    )

    # then
    content = get_graphql_content(response)
    product_data = content["data"]["products"]["edges"]
    assert len(product_data) == product_count


def test_fetch_all_products_visible_in_listings_by_staff_without_perm(
    staff_api_client, product_list, permission_manage_products,
):
    # given
    product_list[0].visible_in_listings = False
    product_list[0].save(update_fields=["visible_in_listings"])

    product_count = Product.objects.count()

    # when
    response = staff_api_client.post_graphql(QUERY_FETCH_ALL_PRODUCTS)

    # then
    content = get_graphql_content(response)
    product_data = content["data"]["products"]["edges"]
    assert len(product_data) == product_count - 1
    products_ids = [product["node"]["id"] for product in product_data]
    assert graphene.Node.to_global_id("Product", product_list[0].pk) not in products_ids


def test_fetch_all_products_visible_in_listings_by_app_with_perm(
    app_api_client, product_list, permission_manage_products,
):
    # given
    product_list[0].visible_in_listings = False
    product_list[0].save(update_fields=["visible_in_listings"])

    product_count = Product.objects.count()

    # when
    response = app_api_client.post_graphql(
        QUERY_FETCH_ALL_PRODUCTS,
        permissions=[permission_manage_products],
        check_no_permissions=False,
    )

    # then
    content = get_graphql_content(response)
    product_data = content["data"]["products"]["edges"]
    assert len(product_data) == product_count


def test_fetch_all_products_visible_in_listings_by_app_without_perm(
    app_api_client, product_list, permission_manage_products,
):
    # given
    product_list[0].visible_in_listings = False
    product_list[0].save(update_fields=["visible_in_listings"])

    product_count = Product.objects.count()

    # when
    response = app_api_client.post_graphql(QUERY_FETCH_ALL_PRODUCTS)

    # then
    content = get_graphql_content(response)
    product_data = content["data"]["products"]["edges"]
    assert len(product_data) == product_count - 1
    products_ids = [product["node"]["id"] for product in product_data]
    assert graphene.Node.to_global_id("Product", product_list[0].pk) not in products_ids


def test_product_query(staff_api_client, product, permission_manage_products, stock):
    category = Category.objects.first()
    product = category.products.first()
    query = """
    query {
        category(id: "%(category_id)s") {
            products(first: 20) {
                edges {
                    node {
                        id
                        name
                        url
                        slug
                        thumbnail{
                            url
                            alt
                        }
                        images {
                            url
                        }
                        variants {
                            name
                        }
                        isAvailable
                        pricing {
                            priceRange {
                                start {
                                    gross {
                                        amount
                                        currency
                                        localized
                                    }
                                    net {
                                        amount
                                        currency
                                        localized
                                    }
                                    currency
                                }
                            }
                        }
                        purchaseCost {
                            start {
                                amount
                            }
                            stop {
                                amount
                            }
                        }
                        margin {
                            start
                            stop
                        }
                    }
                }
            }
        }
    }
    """ % {
        "category_id": graphene.Node.to_global_id("Category", category.id)
    }
    staff_api_client.user.user_permissions.add(permission_manage_products)
    response = staff_api_client.post_graphql(query)
    content = get_graphql_content(response)
    assert content["data"]["category"] is not None
    product_edges_data = content["data"]["category"]["products"]["edges"]
    assert len(product_edges_data) == category.products.count()
    product_data = product_edges_data[0]["node"]
    assert product_data["name"] == product.name
    assert product_data["url"] == ""
    assert product_data["slug"] == product.slug
    from ....product.utils.costs import get_product_costs_data

    purchase_cost, margin = get_product_costs_data(product)
    assert purchase_cost.start.amount == product_data["purchaseCost"]["start"]["amount"]
    assert purchase_cost.stop.amount == product_data["purchaseCost"]["stop"]["amount"]
    assert product_data["isAvailable"] is product.is_visible
    assert margin[0] == product_data["margin"]["start"]
    assert margin[1] == product_data["margin"]["stop"]


def test_products_query_with_filter_attributes(
    query_products_with_filter, staff_api_client, product, permission_manage_products
):

    product_type = ProductType.objects.create(
        name="Custom Type",
        slug="custom-type",
        has_variants=True,
        is_shipping_required=True,
    )
    attribute = Attribute.objects.create(slug="new_attr", name="Attr")
    attribute.product_types.add(product_type)
    attr_value = AttributeValue.objects.create(
        attribute=attribute, name="First", slug="first"
    )
    second_product = product
    second_product.id = None
    second_product.product_type = product_type
    second_product.slug = "second-product"
    second_product.save()
    associate_attribute_values_to_instance(second_product, attribute, attr_value)

    variables = {
        "filter": {"attributes": [{"slug": attribute.slug, "value": attr_value.slug}]}
    }

    staff_api_client.user.user_permissions.add(permission_manage_products)
    response = staff_api_client.post_graphql(query_products_with_filter, variables)
    content = get_graphql_content(response)
    second_product_id = graphene.Node.to_global_id("Product", second_product.id)
    products = content["data"]["products"]["edges"]

    assert len(products) == 1
    assert products[0]["node"]["id"] == second_product_id
    assert products[0]["node"]["name"] == second_product.name


def test_products_query_with_filter_product_type(
    query_products_with_filter, staff_api_client, product, permission_manage_products
):
    product_type = ProductType.objects.create(
        name="Custom Type",
        slug="custom-type",
        has_variants=True,
        is_shipping_required=True,
    )
    second_product = product
    second_product.id = None
    second_product.product_type = product_type
    second_product.slug = "second-product"
    second_product.save()

    product_type_id = graphene.Node.to_global_id("ProductType", product_type.id)
    variables = {"filter": {"productType": product_type_id}}

    staff_api_client.user.user_permissions.add(permission_manage_products)
    response = staff_api_client.post_graphql(query_products_with_filter, variables)
    content = get_graphql_content(response)
    second_product_id = graphene.Node.to_global_id("Product", second_product.id)
    products = content["data"]["products"]["edges"]

    assert len(products) == 1
    assert products[0]["node"]["id"] == second_product_id
    assert products[0]["node"]["name"] == second_product.name


def test_products_query_with_filter_category(
    query_products_with_filter, staff_api_client, product, permission_manage_products
):
    category = Category.objects.create(name="Custom", slug="custom")
    second_product = product
    second_product.id = None
    second_product.slug = "second-product"
    second_product.category = category
    second_product.save()

    category_id = graphene.Node.to_global_id("Category", category.id)
    variables = {"filter": {"categories": [category_id]}}
    staff_api_client.user.user_permissions.add(permission_manage_products)
    response = staff_api_client.post_graphql(query_products_with_filter, variables)
    content = get_graphql_content(response)
    second_product_id = graphene.Node.to_global_id("Product", second_product.id)
    products = content["data"]["products"]["edges"]

    assert len(products) == 1
    assert products[0]["node"]["id"] == second_product_id
    assert products[0]["node"]["name"] == second_product.name


def test_products_query_with_filter_has_category_false(
    query_products_with_filter, staff_api_client, product, permission_manage_products
):
    second_product = product
    second_product.category = None
    second_product.id = None
    second_product.slug = "second-product"
    second_product.save()

    variables = {"filter": {"hasCategory": False}}
    staff_api_client.user.user_permissions.add(permission_manage_products)
    response = staff_api_client.post_graphql(query_products_with_filter, variables)
    content = get_graphql_content(response)
    second_product_id = graphene.Node.to_global_id("Product", second_product.id)
    products = content["data"]["products"]["edges"]

    assert len(products) == 1
    assert products[0]["node"]["id"] == second_product_id
    assert products[0]["node"]["name"] == second_product.name


def test_products_query_with_filter_has_category_true(
    query_products_with_filter,
    staff_api_client,
    product_without_category,
    permission_manage_products,
):
    category = Category.objects.create(name="Custom", slug="custom")
    second_product = product_without_category
    second_product.category = category
    second_product.id = None
    second_product.slug = "second-product"
    second_product.save()

    variables = {"filter": {"hasCategory": True}}
    staff_api_client.user.user_permissions.add(permission_manage_products)
    response = staff_api_client.post_graphql(query_products_with_filter, variables)
    content = get_graphql_content(response)
    second_product_id = graphene.Node.to_global_id("Product", second_product.id)
    products = content["data"]["products"]["edges"]

    assert len(products) == 1
    assert products[0]["node"]["id"] == second_product_id
    assert products[0]["node"]["name"] == second_product.name


def test_products_query_with_filter_collection(
    query_products_with_filter,
    staff_api_client,
    product,
    collection,
    permission_manage_products,
):
    second_product = product
    second_product.id = None
    second_product.slug = "second-product"
    second_product.save()
    second_product.collections.add(collection)

    collection_id = graphene.Node.to_global_id("Collection", collection.id)
    variables = {"filter": {"collections": [collection_id]}}
    staff_api_client.user.user_permissions.add(permission_manage_products)
    response = staff_api_client.post_graphql(query_products_with_filter, variables)
    content = get_graphql_content(response)
    second_product_id = graphene.Node.to_global_id("Product", second_product.id)
    products = content["data"]["products"]["edges"]

    assert len(products) == 1
    assert products[0]["node"]["id"] == second_product_id
    assert products[0]["node"]["name"] == second_product.name


def test_products_query_with_filter_category_and_search(
    query_products_with_filter, staff_api_client, product, permission_manage_products,
):
    category = Category.objects.create(name="Custom", slug="custom")
    second_product = product
    second_product.id = None
    second_product.slug = "second-product"
    second_product.category = category
    product.category = category
    second_product.save()
    product.save()

    category_id = graphene.Node.to_global_id("Category", category.id)
    variables = {"filter": {"categories": [category_id], "search": product.name}}
    staff_api_client.user.user_permissions.add(permission_manage_products)
    response = staff_api_client.post_graphql(query_products_with_filter, variables)
    content = get_graphql_content(response)
    product_id = graphene.Node.to_global_id("Product", product.id)
    products = content["data"]["products"]["edges"]

    assert len(products) == 1
    assert products[0]["node"]["id"] == product_id
    assert products[0]["node"]["name"] == product.name


@pytest.mark.parametrize(
    "products_filter",
    [
        {"price": {"gte": 1.0, "lte": 2.0}},
        {"minimalPrice": {"gte": 1.0, "lte": 2.0}},
        {"isPublished": False},
        {"search": "Juice1"},
    ],
)
def test_products_query_with_filter(
    products_filter,
    query_products_with_filter,
    staff_api_client,
    product,
    permission_manage_products,
):
    assert product.is_published is True
    assert "Juice1" not in product.name

    second_product = product
    second_product.id = None
    second_product.name = "Apple Juice1"
    second_product.slug = "apple-juice1"
    second_product.is_published = products_filter.get("isPublished", True)
    second_product.save()
    second_product.variants.create(
        product=second_product,
        sku=second_product.slug,
        cost_price=Money("1.00", "USD"),
        price_amount=Decimal(1.99),
    )
    variables = {"filter": products_filter}
    staff_api_client.user.user_permissions.add(permission_manage_products)
    response = staff_api_client.post_graphql(query_products_with_filter, variables)
    content = get_graphql_content(response)
    second_product_id = graphene.Node.to_global_id("Product", second_product.id)
    products = content["data"]["products"]["edges"]

    assert len(products) == 1
    assert products[0]["node"]["id"] == second_product_id
    assert products[0]["node"]["name"] == second_product.name


@pytest.mark.parametrize("is_published", [(True), (False)])
def test_products_query_with_filter_search_by_sku(
    is_published,
    query_products_with_filter,
    staff_api_client,
    product_with_two_variants,
    product_with_default_variant,
    permission_manage_products,
):
    product_with_default_variant.is_published = is_published
    product_with_default_variant.save(update_fields=["is_published"])
    variables = {"filter": {"search": "1234"}}
    staff_api_client.user.user_permissions.add(permission_manage_products)
    response = staff_api_client.post_graphql(query_products_with_filter, variables)
    content = get_graphql_content(response)
    product_id = graphene.Node.to_global_id("Product", product_with_default_variant.id)
    products = content["data"]["products"]["edges"]

    assert len(products) == 1
    assert products[0]["node"]["id"] == product_id
    assert products[0]["node"]["name"] == product_with_default_variant.name


def test_products_query_with_filter_stock_availability(
    query_products_with_filter,
    staff_api_client,
    product,
    order_line,
    permission_manage_products,
):
    stock = product.variants.first().stocks.first()
    Allocation.objects.create(
        order_line=order_line, stock=stock, quantity_allocated=stock.quantity
    )
    variables = {"filter": {"stockAvailability": "OUT_OF_STOCK"}}
    staff_api_client.user.user_permissions.add(permission_manage_products)
    response = staff_api_client.post_graphql(query_products_with_filter, variables)
    content = get_graphql_content(response)
    product_id = graphene.Node.to_global_id("Product", product.id)
    products = content["data"]["products"]["edges"]

    assert len(products) == 1
    assert products[0]["node"]["id"] == product_id
    assert products[0]["node"]["name"] == product.name


@pytest.mark.parametrize(
    "quantity_input, warehouse_indexes, count, indexes_of_products_in_result",
    [
        ({"lte": "80", "gte": "20"}, [1, 2], 1, [1]),
        ({"lte": "120", "gte": "40"}, [1, 2], 1, [0]),
        ({"gte": "10"}, [1], 1, [1]),
        ({"gte": "110"}, [2], 0, []),
        (None, [1], 1, [1]),
        (None, [2], 2, [0, 1]),
        ({"lte": "210", "gte": "70"}, [], 1, [0]),
        ({"lte": "90"}, [], 1, [1]),
        ({"lte": "90", "gte": "75"}, [], 0, []),
    ],
)
def test_products_query_with_filter_stocks(
    quantity_input,
    warehouse_indexes,
    count,
    indexes_of_products_in_result,
    query_products_with_filter,
    staff_api_client,
    product_with_single_variant,
    product_with_two_variants,
    warehouse,
):
    product1 = product_with_single_variant
    product2 = product_with_two_variants
    products = [product1, product2]

    second_warehouse = Warehouse.objects.get(pk=warehouse.pk)
    second_warehouse.slug = "second warehouse"
    second_warehouse.pk = None
    second_warehouse.save()

    third_warehouse = Warehouse.objects.get(pk=warehouse.pk)
    third_warehouse.slug = "third warehouse"
    third_warehouse.pk = None
    third_warehouse.save()

    warehouses = [warehouse, second_warehouse, third_warehouse]
    warehouse_pks = [
        graphene.Node.to_global_id("Warehouse", warehouses[index].pk)
        for index in warehouse_indexes
    ]

    Stock.objects.bulk_create(
        [
            Stock(
                warehouse=third_warehouse,
                product_variant=product1.variants.first(),
                quantity=100,
            ),
            Stock(
                warehouse=second_warehouse,
                product_variant=product2.variants.first(),
                quantity=10,
            ),
            Stock(
                warehouse=third_warehouse,
                product_variant=product2.variants.first(),
                quantity=25,
            ),
            Stock(
                warehouse=third_warehouse,
                product_variant=product2.variants.last(),
                quantity=30,
            ),
        ]
    )

    variables = {
        "filter": {
            "stocks": {"quantity": quantity_input, "warehouseIds": warehouse_pks}
        }
    }
    response = staff_api_client.post_graphql(
        query_products_with_filter, variables, check_no_permissions=False
    )
    content = get_graphql_content(response)
    products_data = content["data"]["products"]["edges"]

    product_ids = {
        graphene.Node.to_global_id("Product", products[index].pk)
        for index in indexes_of_products_in_result
    }

    assert len(products_data) == count
    assert {node["node"]["id"] for node in products_data} == product_ids


def test_query_product_image_by_id(user_api_client, product_with_image):
    image = product_with_image.images.first()
    query = """
    query productImageById($imageId: ID!, $productId: ID!) {
        product(id: $productId) {
            imageById(id: $imageId) {
                id
                url
            }
        }
    }
    """
    variables = {
        "productId": graphene.Node.to_global_id("Product", product_with_image.pk),
        "imageId": graphene.Node.to_global_id("ProductImage", image.pk),
    }
    response = user_api_client.post_graphql(query, variables)
    get_graphql_content(response)


def test_product_with_collections(
    staff_api_client, product, collection, permission_manage_products
):
    query = """
        query getProduct($productID: ID!) {
            product(id: $productID) {
                collections {
                    name
                }
            }
        }
        """
    product.collections.add(collection)
    product.save()
    product_id = graphene.Node.to_global_id("Product", product.id)

    variables = {"productID": product_id}
    staff_api_client.user.user_permissions.add(permission_manage_products)
    response = staff_api_client.post_graphql(query, variables)
    content = get_graphql_content(response)
    data = content["data"]["product"]
    assert data["collections"][0]["name"] == collection.name
    assert len(data["collections"]) == 1


def test_fetch_product_by_id(user_api_client, product):
    query = """
    query ($productId: ID!) {
        product(id: $productId) {
            name
        }
    }
    """
    variables = {"productId": graphene.Node.to_global_id("Product", product.id)}
    response = user_api_client.post_graphql(query, variables)
    content = get_graphql_content(response)
    product_data = content["data"]["product"]
    assert product_data["name"] == product.name


def _fetch_product(client, product, permissions=None):
    query = """
    query ($productId: ID!) {
        product(id: $productId) {
            name,
            isPublished
        }
    }
    """
    variables = {"productId": graphene.Node.to_global_id("Product", product.id)}
    response = client.post_graphql(
        query, variables, permissions=permissions, check_no_permissions=False
    )
    content = get_graphql_content(response)
    return content["data"]["product"]


def test_fetch_unpublished_product_staff_user(
    staff_api_client, unavailable_product, permission_manage_products
):
    product_data = _fetch_product(
        staff_api_client, unavailable_product, permissions=[permission_manage_products]
    )
    assert product_data["name"] == unavailable_product.name
    assert product_data["isPublished"] == unavailable_product.is_published


def test_fetch_unpublished_product_customer(user_api_client, unavailable_product):
    product_data = _fetch_product(user_api_client, unavailable_product)
    assert product_data is None


def test_fetch_unpublished_product_anonymous_user(api_client, unavailable_product):
    product_data = _fetch_product(api_client, unavailable_product)
    assert product_data is None


def test_filter_products_by_wrong_attributes(user_api_client, product):
    product_attr = product.product_type.product_attributes.get(slug="color")
    attr_value = (
        product.product_type.variant_attributes.get(slug="size").values.first().id
    )
    query = """
    query {
        products(filter:
                    {attributes: {slug: "%(slug)s", value: "%(value)s"}}, first: 1) {
            edges {
                node {
                    name
                }
            }
        }
    }
    """ % {
        "slug": product_attr.slug,
        "value": attr_value,
    }

    response = user_api_client.post_graphql(query)
    content = get_graphql_content(response)
    products = content["data"]["products"]["edges"]

    assert products == []


SORT_PRODUCTS_QUERY = """
    query {
        products(sortBy: %(sort_by_product_order)s, first: 2) {
            edges {
                node {
                    isPublished
                    productType{
                        name
                    }
                    pricing {
                        priceRangeUndiscounted {
                            start {
                                gross {
                                    amount
                                }
                            }
                        }
                        priceRange {
                            start {
                                gross {
                                    amount
                                }
                            }
                        }
                    }
                    updatedAt
                }
            }
        }
    }
"""


def test_sort_products(user_api_client, product):
    # set price and update date of the first product
    product.minimal_variant_price_amount = 10
    product.updated_at = datetime.utcnow()
    product.save()

    # Create the second product with higher price and date
    product.pk = None
    product.slug = "second-product"
    product.minimal_variant_amount = 20
    product.updated_at = datetime.utcnow()
    product.save()
    ProductVariant.objects.create(
        product=product,
        sku="1234",
        cost_price=Money("1.00", "USD"),
        price_amount=Decimal(20),
    )

    query = SORT_PRODUCTS_QUERY

    # Test sorting by PRICE, ascending
    asc_price_query = query % {"sort_by_product_order": "{field: PRICE, direction:ASC}"}
    response = user_api_client.post_graphql(asc_price_query)
    content = get_graphql_content(response)
    edges = content["data"]["products"]["edges"]
    price1 = edges[0]["node"]["pricing"]["priceRangeUndiscounted"]["start"]["gross"][
        "amount"
    ]
    price2 = edges[1]["node"]["pricing"]["priceRangeUndiscounted"]["start"]["gross"][
        "amount"
    ]
    assert price1 < price2

    # Test sorting by PRICE, descending
    desc_price_query = query % {
        "sort_by_product_order": "{field: PRICE, direction:DESC}"
    }
    response = user_api_client.post_graphql(desc_price_query)
    content = get_graphql_content(response)
    edges = content["data"]["products"]["edges"]
    price1 = edges[0]["node"]["pricing"]["priceRangeUndiscounted"]["start"]["gross"][
        "amount"
    ]
    price2 = edges[1]["node"]["pricing"]["priceRangeUndiscounted"]["start"]["gross"][
        "amount"
    ]
    assert price1 > price2

    # Test sorting by MINIMAL_PRICE, ascending
    asc_price_query = query % {
        "sort_by_product_order": "{field: MINIMAL_PRICE, direction:ASC}"
    }
    response = user_api_client.post_graphql(asc_price_query)
    content = get_graphql_content(response)
    edges = content["data"]["products"]["edges"]
    price1 = edges[0]["node"]["pricing"]["priceRange"]["start"]["gross"]["amount"]
    price2 = edges[1]["node"]["pricing"]["priceRange"]["start"]["gross"]["amount"]
    assert price1 < price2

    # Test sorting by MINIMAL_PRICE, descending
    desc_price_query = query % {
        "sort_by_product_order": "{field: MINIMAL_PRICE, direction:DESC}"
    }
    response = user_api_client.post_graphql(desc_price_query)
    content = get_graphql_content(response)
    edges = content["data"]["products"]["edges"]
    price1 = edges[0]["node"]["pricing"]["priceRange"]["start"]["gross"]["amount"]
    price2 = edges[1]["node"]["pricing"]["priceRange"]["start"]["gross"]["amount"]
    assert price1 > price2

    # Test sorting by DATE, ascending
    asc_date_query = query % {"sort_by_product_order": "{field: DATE, direction:ASC}"}
    response = user_api_client.post_graphql(asc_date_query)
    content = get_graphql_content(response)
    date_0 = content["data"]["products"]["edges"][0]["node"]["updatedAt"]
    date_1 = content["data"]["products"]["edges"][1]["node"]["updatedAt"]
    assert parse_datetime(date_0) < parse_datetime(date_1)

    # Test sorting by DATE, descending
    desc_date_query = query % {"sort_by_product_order": "{field: DATE, direction:DESC}"}
    response = user_api_client.post_graphql(desc_date_query)
    content = get_graphql_content(response)
    date_0 = content["data"]["products"]["edges"][0]["node"]["updatedAt"]
    date_1 = content["data"]["products"]["edges"][1]["node"]["updatedAt"]
    assert parse_datetime(date_0) > parse_datetime(date_1)


def test_sort_products_published(staff_api_client, product, permission_manage_products):
    # Create the second not published product
    product.slug = "second-product"
    product.pk = None
    product.is_published = False
    product.save()

    staff_api_client.user.user_permissions.add(permission_manage_products)

    # Test sorting by PUBLISHED, ascending
    asc_published_query = SORT_PRODUCTS_QUERY % {
        "sort_by_product_order": "{field: PUBLISHED, direction:ASC}"
    }
    response = staff_api_client.post_graphql(asc_published_query)
    content = get_graphql_content(response)
    is_published_0 = content["data"]["products"]["edges"][0]["node"]["isPublished"]
    is_published_1 = content["data"]["products"]["edges"][1]["node"]["isPublished"]
    assert is_published_0 is False
    assert is_published_1 is True

    # Test sorting by PUBLISHED, descending
    desc_published_query = SORT_PRODUCTS_QUERY % {
        "sort_by_product_order": "{field: PUBLISHED, direction:DESC}"
    }
    response = staff_api_client.post_graphql(desc_published_query)
    content = get_graphql_content(response)
    is_published_0 = content["data"]["products"]["edges"][0]["node"]["isPublished"]
    is_published_1 = content["data"]["products"]["edges"][1]["node"]["isPublished"]
    assert is_published_0 is True
    assert is_published_1 is False


def test_sort_products_product_type_name(
    user_api_client, product, product_with_default_variant
):
    # Test sorting by TYPE, ascending
    asc_published_query = SORT_PRODUCTS_QUERY % {
        "sort_by_product_order": "{field: TYPE, direction:ASC}"
    }
    response = user_api_client.post_graphql(asc_published_query)
    content = get_graphql_content(response)
    edges = content["data"]["products"]["edges"]
    product_type_name_0 = edges[0]["node"]["productType"]["name"]
    product_type_name_1 = edges[1]["node"]["productType"]["name"]
    assert product_type_name_0 < product_type_name_1

    # Test sorting by PUBLISHED, descending
    desc_published_query = SORT_PRODUCTS_QUERY % {
        "sort_by_product_order": "{field: TYPE, direction:DESC}"
    }
    response = user_api_client.post_graphql(desc_published_query)
    content = get_graphql_content(response)
    product_type_name_0 = edges[0]["node"]["productType"]["name"]
    product_type_name_1 = edges[1]["node"]["productType"]["name"]
    assert product_type_name_0 < product_type_name_1


QUERY_PRODUCT_TYPE = """
    query ($id: ID!){
        productType(
            id: $id,
        ) {
            id
            name
            weight {
                unit
                value
            }
        }
    }
    """


def test_product_type_query_by_id_weight_returned_in_default_unit(
    user_api_client, product_type, site_settings
):
    # given
    product_type.weight = Weight(kg=10)
    product_type.save(update_fields=["weight"])

    site_settings.default_weight_unit = WeightUnits.OUNCE
    site_settings.save(update_fields=["default_weight_unit"])

    variables = {"id": graphene.Node.to_global_id("ProductType", product_type.pk)}

    # when
    response = user_api_client.post_graphql(QUERY_PRODUCT_TYPE, variables=variables)

    # then
    content = get_graphql_content(response)
    product_data = content["data"]["productType"]
    assert product_data is not None
    assert product_data["name"] == product_type.name
    assert product_data["weight"]["value"] == 352.73999999999995
    assert product_data["weight"]["unit"] == WeightUnits.OUNCE.upper()


CREATE_PRODUCT_MUTATION = """
       mutation createProduct(
           $input: ProductCreateInput!
       ) {
                productCreate(
                    input: $input) {
                        product {
                            category {
                                name
                            }
                            descriptionJson
                            isPublished
                            chargeTaxes
                            taxType {
                                taxCode
                                description
                            }
                            name
                            slug
                            productType {
                                name
                            }
                            attributes {
                                attribute {
                                    slug
                                }
                                values {
                                    slug
                                }
                            }
                            visibleInListings
                          }
                          productErrors {
                            field
                            code
                            message
                          }
                          errors {
                            message
                            field
                          }
                        }
                      }
"""


def test_create_product(
    staff_api_client,
    product_type,
    category,
    size_attribute,
    description_json,
    permission_manage_products,
    settings,
    monkeypatch,
):
    query = CREATE_PRODUCT_MUTATION

    description_json = json.dumps(description_json)

    product_type_id = graphene.Node.to_global_id("ProductType", product_type.pk)
    category_id = graphene.Node.to_global_id("Category", category.pk)
    product_name = "test name"
    product_slug = "product-test-slug"
    product_is_published = True
    product_charge_taxes = True
    visible_in_listings = True
    product_tax_rate = "STANDARD"
    product_price = "22.33"

    # Mock tax interface with fake response from tax gateway
    monkeypatch.setattr(
        PluginsManager,
        "get_tax_code_from_object_meta",
        lambda self, x: TaxType(description="", code=product_tax_rate),
    )

    # Default attribute defined in product_type fixture
    color_attr = product_type.product_attributes.get(name="Color")
    color_value_slug = color_attr.values.first().slug
    color_attr_id = graphene.Node.to_global_id("Attribute", color_attr.id)

    # Add second attribute
    product_type.product_attributes.add(size_attribute)
    size_attr_id = graphene.Node.to_global_id("Attribute", size_attribute.id)
    non_existent_attr_value = "The cake is a lie"

    # test creating root product
    variables = {
        "input": {
            "productType": product_type_id,
            "category": category_id,
            "name": product_name,
            "slug": product_slug,
            "descriptionJson": description_json,
            "isPublished": product_is_published,
            "chargeTaxes": product_charge_taxes,
            "taxCode": product_tax_rate,
            "basePrice": product_price,
            "attributes": [
                {"id": color_attr_id, "values": [color_value_slug]},
                {"id": size_attr_id, "values": [non_existent_attr_value]},
            ],
            "visibleInListings": visible_in_listings,
        }
    }

    response = staff_api_client.post_graphql(
        query, variables, permissions=[permission_manage_products]
    )
    content = get_graphql_content(response)
    data = content["data"]["productCreate"]
    assert data["errors"] == []
    assert data["product"]["name"] == product_name
    assert data["product"]["slug"] == product_slug
    assert data["product"]["descriptionJson"] == description_json
    assert data["product"]["isPublished"] == product_is_published
    assert data["product"]["chargeTaxes"] == product_charge_taxes
    assert data["product"]["taxType"]["taxCode"] == product_tax_rate
    assert data["product"]["productType"]["name"] == product_type.name
    assert data["product"]["category"]["name"] == category.name
    assert data["product"]["visibleInListings"] == visible_in_listings
    values = (
        data["product"]["attributes"][0]["values"][0]["slug"],
        data["product"]["attributes"][1]["values"][0]["slug"],
    )
    assert slugify(non_existent_attr_value) in values
    assert color_value_slug in values


@pytest.mark.parametrize("input_slug", ["", None])
def test_create_product_no_slug_in_input(
    staff_api_client,
    product_type,
    category,
    size_attribute,
    description_json,
    permission_manage_products,
    monkeypatch,
    input_slug,
):
    query = CREATE_PRODUCT_MUTATION

    description_json = json.dumps(description_json)

    product_type_id = graphene.Node.to_global_id("ProductType", product_type.pk)
    category_id = graphene.Node.to_global_id("Category", category.pk)
    product_name = "test name"
    product_is_published = True
    product_tax_rate = "STANDARD"
    product_price = "22.33"

    # Mock tax interface with fake response from tax gateway
    monkeypatch.setattr(
        PluginsManager,
        "get_tax_code_from_object_meta",
        lambda self, x: TaxType(description="", code=product_tax_rate),
    )

    # test creating root product
    variables = {
        "input": {
            "productType": product_type_id,
            "category": category_id,
            "name": product_name,
            "slug": input_slug,
            "isPublished": product_is_published,
            "taxCode": product_tax_rate,
            "basePrice": product_price,
        }
    }

    response = staff_api_client.post_graphql(
        query, variables, permissions=[permission_manage_products]
    )
    content = get_graphql_content(response)
    data = content["data"]["productCreate"]
    assert data["errors"] == []
    assert data["product"]["name"] == product_name
    assert data["product"]["slug"] == "test-name"
    assert data["product"]["isPublished"] == product_is_published
    assert data["product"]["taxType"]["taxCode"] == product_tax_rate
    assert data["product"]["productType"]["name"] == product_type.name
    assert data["product"]["category"]["name"] == category.name


def test_create_product_no_category_id(
    staff_api_client,
    product_type,
    category,
    size_attribute,
    description_json,
    permission_manage_products,
    monkeypatch,
):
    query = CREATE_PRODUCT_MUTATION

    product_type_id = graphene.Node.to_global_id("ProductType", product_type.pk)
    product_name = "test name"
    product_is_published = False
    product_tax_rate = "STANDARD"
    product_price = "22.33"
    input_slug = "test-slug"

    # Mock tax interface with fake response from tax gateway
    monkeypatch.setattr(
        PluginsManager,
        "get_tax_code_from_object_meta",
        lambda self, x: TaxType(description="", code=product_tax_rate),
    )

    variables = {
        "input": {
            "productType": product_type_id,
            "name": product_name,
            "slug": input_slug,
            "isPublished": product_is_published,
            "taxCode": product_tax_rate,
            "basePrice": product_price,
        }
    }

    response = staff_api_client.post_graphql(
        query, variables, permissions=[permission_manage_products]
    )
    content = get_graphql_content(response)
    data = content["data"]["productCreate"]
    assert data["errors"] == []
    assert data["product"]["name"] == product_name
    assert data["product"]["slug"] == input_slug
    assert data["product"]["isPublished"] == product_is_published
    assert data["product"]["taxType"]["taxCode"] == product_tax_rate
    assert data["product"]["productType"]["name"] == product_type.name
    assert data["product"]["category"] is None


def test_create_product_with_negative_weight(
    staff_api_client,
    product_type,
    category,
    description_json,
    permission_manage_products,
):
    query = CREATE_PRODUCT_MUTATION

    description_json = json.dumps(description_json)

    product_type_id = graphene.Node.to_global_id("ProductType", product_type.pk)
    category_id = graphene.Node.to_global_id("Category", category.pk)
    product_name = "test name"

    variables = {
        "input": {
            "productType": product_type_id,
            "category": category_id,
            "name": product_name,
            "weight": -1,
        }
    }

    response = staff_api_client.post_graphql(
        query, variables, permissions=[permission_manage_products]
    )
    content = get_graphql_content(response)
    data = content["data"]["productCreate"]
    error = data["productErrors"][0]
    assert error["field"] == "weight"
    assert error["code"] == ProductErrorCode.INVALID.name


def test_create_product_with_negative_base_price(
    staff_api_client,
    product_type,
    category,
    description_json,
    permission_manage_products,
):
    # given
    query = CREATE_PRODUCT_MUTATION

    staff_api_client.user.user_permissions.add(permission_manage_products)
    description_json = json.dumps(description_json)

    product_type_id = graphene.Node.to_global_id("ProductType", product_type.pk)
    category_id = graphene.Node.to_global_id("Category", category.pk)
    product_name = "test name"

    variables = {
        "input": {
            "productType": product_type_id,
            "category": category_id,
            "name": product_name,
            "basePrice": -1,
        }
    }

    # when
    response = staff_api_client.post_graphql(query, variables)

    # then
    assert_negative_positive_decimal_value(response)


def test_create_product_with_too_many_decimal_places_in_price(
    staff_api_client,
    product_type,
    category,
    description_json,
    permission_manage_products,
):
    # given
    query = CREATE_PRODUCT_MUTATION

    staff_api_client.user.user_permissions.add(permission_manage_products)
    description_json = json.dumps(description_json)

    product_type_id = graphene.Node.to_global_id("ProductType", product_type.pk)
    category_id = graphene.Node.to_global_id("Category", category.pk)
    product_name = "test name"

    variables = {
        "input": {
            "productType": product_type_id,
            "category": category_id,
            "name": product_name,
            "basePrice": 1.1234,
        }
    }

    # when
    response = staff_api_client.post_graphql(query, variables)

    # then
    content = get_graphql_content(response)
    data = content["data"]["productCreate"]
    error = data["productErrors"][0]
    assert error["field"] == "basePrice"
    assert error["code"] == ProductErrorCode.INVALID.name


def test_create_product_with_unicode_in_slug_and_name(
    staff_api_client,
    product_type,
    category,
    description_json,
    permission_manage_products,
):
    query = CREATE_PRODUCT_MUTATION

    description_json = json.dumps(description_json)

    product_type_id = graphene.Node.to_global_id("ProductType", product_type.pk)
    category_id = graphene.Node.to_global_id("Category", category.pk)
    product_name = "わたし-わ にっぽん です"
    slug = "わたし-わ-にっぽん-です-2"

    variables = {
        "input": {
            "productType": product_type_id,
            "category": category_id,
            "name": product_name,
            "slug": slug,
        }
    }

    response = staff_api_client.post_graphql(
        query, variables, permissions=[permission_manage_products]
    )
    content = get_graphql_content(response)
    data = content["data"]["productCreate"]
    error = data["productErrors"]
    assert not error
    assert data["product"]["name"] == product_name
    assert data["product"]["slug"] == slug


QUERY_CREATE_PRODUCT_WITHOUT_VARIANTS = """
    mutation createProduct(
        $productTypeId: ID!,
        $categoryId: ID!
        $name: String!,
        $basePrice: PositiveDecimal!,
        $sku: String,
        $trackInventory: Boolean)
    {
        productCreate(
            input: {
                category: $categoryId,
                productType: $productTypeId,
                name: $name,
                basePrice: $basePrice,
                sku: $sku,
                trackInventory: $trackInventory
            })
        {
            product {
                id
                name
                slug
                variants{
                    id
                    sku
                    trackInventory
                    quantity
                    price {
                        amount
                    }
                }
                category {
                    name
                }
                productType {
                    name
                }
            }
            errors {
                message
                field
            }
        }
    }
    """


def test_create_product_without_variants(
    staff_api_client, product_type_without_variant, category, permission_manage_products
):
    query = QUERY_CREATE_PRODUCT_WITHOUT_VARIANTS

    product_type = product_type_without_variant
    product_type_id = graphene.Node.to_global_id("ProductType", product_type.pk)
    category_id = graphene.Node.to_global_id("Category", category.pk)
    product_name = "test name"
    product_slug = "test-name"
    product_price = 10
    sku = "sku"
    track_inventory = True

    variables = {
        "productTypeId": product_type_id,
        "categoryId": category_id,
        "name": product_name,
        "basePrice": product_price,
        "sku": sku,
        "trackInventory": track_inventory,
    }

    response = staff_api_client.post_graphql(
        query, variables, permissions=[permission_manage_products]
    )
    content = get_graphql_content(response)
    data = content["data"]["productCreate"]
    assert data["errors"] == []
    assert data["product"]["name"] == product_name
    assert data["product"]["slug"] == product_slug
    assert data["product"]["productType"]["name"] == product_type.name
    assert data["product"]["category"]["name"] == category.name
    assert data["product"]["variants"][0]["sku"] == sku
    assert data["product"]["variants"][0]["trackInventory"] == track_inventory
    assert data["product"]["variants"][0]["price"]["amount"] == product_price


def test_create_product_without_variants_sku_validation(
    staff_api_client, product_type_without_variant, category, permission_manage_products
):
    query = QUERY_CREATE_PRODUCT_WITHOUT_VARIANTS

    product_type = product_type_without_variant
    product_type_id = graphene.Node.to_global_id("ProductType", product_type.pk)
    category_id = graphene.Node.to_global_id("Category", category.pk)
    product_name = "test name"
    product_price = 10
    quantity = 1
    track_inventory = True

    variables = {
        "productTypeId": product_type_id,
        "categoryId": category_id,
        "name": product_name,
        "basePrice": product_price,
        "sku": None,
        "quantity": quantity,
        "trackInventory": track_inventory,
    }

    response = staff_api_client.post_graphql(
        query, variables, permissions=[permission_manage_products]
    )
    content = get_graphql_content(response)
    data = content["data"]["productCreate"]
    assert data["errors"][0]["field"] == "sku"
    assert data["errors"][0]["message"] == "This field cannot be blank."


def test_create_product_without_variants_sku_duplication(
    staff_api_client,
    product_type_without_variant,
    category,
    permission_manage_products,
    product_with_default_variant,
):
    query = QUERY_CREATE_PRODUCT_WITHOUT_VARIANTS

    product_type = product_type_without_variant
    product_type_id = graphene.Node.to_global_id("ProductType", product_type.pk)
    category_id = graphene.Node.to_global_id("Category", category.pk)
    product_name = "test name"
    product_price = 10
    track_inventory = True
    sku = "1234"

    variables = {
        "productTypeId": product_type_id,
        "categoryId": category_id,
        "name": product_name,
        "basePrice": product_price,
        "sku": sku,
        "trackInventory": track_inventory,
    }

    response = staff_api_client.post_graphql(
        query, variables, permissions=[permission_manage_products]
    )
    content = get_graphql_content(response)
    data = content["data"]["productCreate"]
    assert data["errors"][0]["field"] == "sku"
    assert data["errors"][0]["message"] == "Product with this SKU already exists."


def test_product_create_without_product_type(
    staff_api_client, category, permission_manage_products
):
    query = """
    mutation createProduct($categoryId: ID!) {
        productCreate(input: {
                name: "Product",
                basePrice: "2.5",
                productType: "",
                category: $categoryId}) {
            product {
                id
            }
            errors {
                message
                field
            }
        }
    }
    """

    category_id = graphene.Node.to_global_id("Category", category.id)
    response = staff_api_client.post_graphql(
        query, {"categoryId": category_id}, permissions=[permission_manage_products]
    )
    errors = get_graphql_content(response)["data"]["productCreate"]["errors"]

    assert errors[0]["field"] == "productType"
    assert errors[0]["message"] == "This field cannot be null."


def test_product_create_without_category_and_true_is_published_value(
    staff_api_client, permission_manage_products, product_type
):
    query = """
    mutation createProduct($productTypeId: ID!) {
        productCreate(input: {
                name: "Product",
                basePrice: "2.5",
                productType: $productTypeId,
                isPublished: true
            }) {
            product {
                id
            }
            productErrors {
                code
                field
            }
        }
    }
    """

    product_type_id = graphene.Node.to_global_id("ProductType", product_type.pk)
    response = staff_api_client.post_graphql(
        query,
        {"productTypeId": product_type_id},
        permissions=[permission_manage_products],
    )
    errors = get_graphql_content(response)["data"]["productCreate"]["productErrors"]
    assert errors[0]["field"] == "category"
    assert errors[0]["code"] == ProductErrorCode.REQUIRED.name


def test_product_create_with_collections_webhook(
    staff_api_client,
    permission_manage_products,
    collection,
    product_type,
    category,
    monkeypatch,
):
    query = """
    mutation createProduct($productTypeId: ID!, $collectionId: ID!, $categoryId: ID!) {
        productCreate(input: {
                name: "Product",
                basePrice: "2.5",
                productType: $productTypeId,
                isPublished: true,
                collections: [$collectionId],
                category: $categoryId
            }) {
            product {
                id,
                collections {
                    slug
                },
                category {
                    slug
                }
            }
            errors {
                message
                field
            }
        }
    }

    """

    def assert_product_has_collections(product):
        assert product.collections.count() > 0
        assert product.collections.first() == collection

    monkeypatch.setattr(
        "saleor.plugins.manager.PluginsManager.product_created",
        lambda _, product: assert_product_has_collections(product),
    )

    product_type_id = graphene.Node.to_global_id("ProductType", product_type.pk)
    category_id = graphene.Node.to_global_id("Category", category.pk)
    collection_id = graphene.Node.to_global_id("Collection", collection.pk)

    response = staff_api_client.post_graphql(
        query,
        {
            "productTypeId": product_type_id,
            "categoryId": category_id,
            "collectionId": collection_id,
        },
        permissions=[permission_manage_products],
    )

    get_graphql_content(response)


<<<<<<< HEAD
@patch("saleor.plugins.manager.PluginsManager.product_updated")
=======
MUTATION_UPDATE_PRODUCT = """
    mutation updateProduct(
        $productId: ID!,
        $categoryId: ID!,
        $name: String!,
        $slug: String!,
        $descriptionJson: JSONString!,
        $isPublished: Boolean!,
        $visibleInListings: Boolean!,
        $chargeTaxes: Boolean!,
        $taxCode: String!,
        $basePrice: PositiveDecimal!,
        $attributes: [AttributeValueInput!]) {
            productUpdate(
                id: $productId,
                input: {
                    category: $categoryId,
                    name: $name,
                    slug: $slug,
                    descriptionJson: $descriptionJson,
                    isPublished: $isPublished,
                    visibleInListings: $visibleInListings,
                    chargeTaxes: $chargeTaxes,
                    taxCode: $taxCode,
                    basePrice: $basePrice,
                    attributes: $attributes
                }) {
                    product {
                        category {
                            name
                        }
                        descriptionJson
                        isPublished
                        chargeTaxes
                        variants {
                            price {
                                amount
                            }
                        }
                        taxType {
                            taxCode
                            description
                        }
                        name
                        slug
                        productType {
                            name
                        }
                        attributes {
                            attribute {
                                id
                                name
                            }
                            values {
                                name
                                slug
                            }
                        }
                        visibleInListings
                        }
                        errors {
                        message
                        field
                        }
                    }
                    }
"""


>>>>>>> 38c395e7
def test_update_product(
    updated_webhook_mock,
    staff_api_client,
    category,
    non_default_category,
    product,
    other_description_json,
    permission_manage_products,
    monkeypatch,
    color_attribute,
):
    query = MUTATION_UPDATE_PRODUCT
    other_description_json = json.dumps(other_description_json)

    product_id = graphene.Node.to_global_id("Product", product.pk)
    category_id = graphene.Node.to_global_id("Category", non_default_category.pk)
    product_name = "updated name"
    product_slug = "updated-product"
    basePrice = 10.00
    product_is_published = True
    product_visible_in_listings = False
    product_charge_taxes = True
    product_tax_rate = "STANDARD"

    # Mock tax interface with fake response from tax gateway
    monkeypatch.setattr(
        PluginsManager,
        "get_tax_code_from_object_meta",
        lambda self, x: TaxType(description="", code=product_tax_rate),
    )

    attribute_id = graphene.Node.to_global_id("Attribute", color_attribute.pk)

    variables = {
        "productId": product_id,
        "categoryId": category_id,
        "name": product_name,
        "slug": product_slug,
        "descriptionJson": other_description_json,
        "isPublished": product_is_published,
        "visibleInListings": product_visible_in_listings,
        "chargeTaxes": product_charge_taxes,
        "taxCode": product_tax_rate,
        "basePrice": basePrice,
        "attributes": [{"id": attribute_id, "values": ["Rainbow"]}],
    }

    response = staff_api_client.post_graphql(
        query, variables, permissions=[permission_manage_products]
    )
    content = get_graphql_content(response)
    data = content["data"]["productUpdate"]
    assert data["errors"] == []
    assert data["product"]["name"] == product_name
    assert data["product"]["slug"] == product_slug
    assert data["product"]["descriptionJson"] == other_description_json
    assert data["product"]["isPublished"] == product_is_published
    assert data["product"]["visibleInListings"] == product_visible_in_listings
    assert data["product"]["chargeTaxes"] == product_charge_taxes
    assert data["product"]["variants"][0]["price"]["amount"] == basePrice
    assert data["product"]["taxType"]["taxCode"] == product_tax_rate
    assert not data["product"]["category"]["name"] == category.name

    attributes = data["product"]["attributes"]

    assert len(attributes) == 1
    assert len(attributes[0]["values"]) == 1

    assert attributes[0]["attribute"]["id"] == attribute_id
    assert attributes[0]["values"][0]["name"] == "Rainbow"
    assert attributes[0]["values"][0]["slug"] == "rainbow"

    updated_webhook_mock.assert_called_once_with(product)


def test_update_product_when_default_currency_changeed(
    staff_api_client,
    category,
    non_default_category,
    product,
    other_description_json,
    permission_manage_products,
    monkeypatch,
    color_attribute,
    settings,
):
    # Ensure that when default currency has changed, there is no errors
    # when updating products with different currency which has different number
    # of required decimal places

    settings.DEFAULT_COUNTRY = "IS"
    settings.DEFAULT_CURRENCY = "ISK"
    query = MUTATION_UPDATE_PRODUCT

    other_description_json = json.dumps(other_description_json)

    product_id = graphene.Node.to_global_id("Product", product.pk)
    category_id = graphene.Node.to_global_id("Category", non_default_category.pk)
    product_name = "updated name"
    product_slug = "updated-product"
    product_is_published = True
    product_visible_in_listings = False
    product_charge_taxes = True
    basePrice = 10.00
    product_tax_rate = "STANDARD"

    # Mock tax interface with fake response from tax gateway
    monkeypatch.setattr(
        PluginsManager,
        "get_tax_code_from_object_meta",
        lambda self, x: TaxType(description="", code=product_tax_rate),
    )

    attribute_id = graphene.Node.to_global_id("Attribute", color_attribute.pk)

    variables = {
        "productId": product_id,
        "categoryId": category_id,
        "name": product_name,
        "slug": product_slug,
        "descriptionJson": other_description_json,
        "isPublished": product_is_published,
        "visibleInListings": product_visible_in_listings,
        "chargeTaxes": product_charge_taxes,
        "taxCode": product_tax_rate,
        "basePrice": basePrice,
        "attributes": [{"id": attribute_id, "values": ["Rainbow"]}],
    }

    response = staff_api_client.post_graphql(
        query, variables, permissions=[permission_manage_products]
    )
    content = get_graphql_content(response)
    data = content["data"]["productUpdate"]
    assert data["errors"] == []
    assert data["product"]["name"] == product_name
    assert data["product"]["slug"] == product_slug
    assert data["product"]["descriptionJson"] == other_description_json
    assert data["product"]["isPublished"] == product_is_published
    assert data["product"]["visibleInListings"] == product_visible_in_listings
    assert data["product"]["chargeTaxes"] == product_charge_taxes
    assert data["product"]["variants"][0]["price"]["amount"] == basePrice
    assert data["product"]["taxType"]["taxCode"] == product_tax_rate
    assert not data["product"]["category"]["name"] == category.name

    attributes = data["product"]["attributes"]

    assert len(attributes) == 1
    assert len(attributes[0]["values"]) == 1

    assert attributes[0]["attribute"]["id"] == attribute_id
    assert attributes[0]["values"][0]["name"] == "Rainbow"
    assert attributes[0]["values"][0]["slug"] == "rainbow"


UPDATE_PRODUCT_SLUG_MUTATION = """
    mutation($id: ID!, $slug: String) {
        productUpdate(
            id: $id
            input: {
                slug: $slug
            }
        ) {
            product{
                name
                slug
            }
            productErrors {
                field
                message
                code
            }
        }
    }
"""


@pytest.mark.parametrize(
    "input_slug, expected_slug, error_message",
    [
        ("test-slug", "test-slug", None),
        ("", "", "Slug value cannot be blank."),
        (None, "", "Slug value cannot be blank."),
    ],
)
def test_update_product_slug(
    staff_api_client,
    product,
    permission_manage_products,
    input_slug,
    expected_slug,
    error_message,
):
    query = UPDATE_PRODUCT_SLUG_MUTATION
    old_slug = product.slug

    assert old_slug != input_slug

    node_id = graphene.Node.to_global_id("Product", product.id)
    variables = {"slug": input_slug, "id": node_id}
    response = staff_api_client.post_graphql(
        query, variables, permissions=[permission_manage_products]
    )
    content = get_graphql_content(response)
    data = content["data"]["productUpdate"]
    errors = data["productErrors"]
    if not error_message:
        assert not errors
        assert data["product"]["slug"] == expected_slug
    else:
        assert errors
        assert errors[0]["field"] == "slug"
        assert errors[0]["code"] == ProductErrorCode.REQUIRED.name


def test_update_product_slug_exists(
    staff_api_client, product, permission_manage_products
):
    query = UPDATE_PRODUCT_SLUG_MUTATION
    input_slug = "test-slug"

    second_product = Product.objects.get(pk=product.pk)
    second_product.pk = None
    second_product.slug = input_slug
    second_product.save()

    assert input_slug != product.slug

    node_id = graphene.Node.to_global_id("Product", product.id)
    variables = {"slug": input_slug, "id": node_id}
    response = staff_api_client.post_graphql(
        query, variables, permissions=[permission_manage_products]
    )
    content = get_graphql_content(response)
    data = content["data"]["productUpdate"]
    errors = data["productErrors"]
    assert errors
    assert errors[0]["field"] == "slug"
    assert errors[0]["code"] == ProductErrorCode.UNIQUE.name


@pytest.mark.parametrize(
    "input_slug, expected_slug, input_name, error_message, error_field",
    [
        ("test-slug", "test-slug", "New name", None, None),
        ("", "", "New name", "Slug value cannot be blank.", "slug"),
        (None, "", "New name", "Slug value cannot be blank.", "slug"),
        ("test-slug", "", None, "This field cannot be blank.", "name"),
        ("test-slug", "", "", "This field cannot be blank.", "name"),
        (None, None, None, "Slug value cannot be blank.", "slug"),
    ],
)
def test_update_product_slug_and_name(
    staff_api_client,
    product,
    permission_manage_products,
    input_slug,
    expected_slug,
    input_name,
    error_message,
    error_field,
):
    query = """
            mutation($id: ID!, $name: String, $slug: String) {
            productUpdate(
                id: $id
                input: {
                    name: $name
                    slug: $slug
                }
            ) {
                product{
                    name
                    slug
                }
                productErrors {
                    field
                    message
                    code
                }
            }
        }
    """

    old_name = product.name
    old_slug = product.slug

    assert input_slug != old_slug
    assert input_name != old_name

    node_id = graphene.Node.to_global_id("Product", product.id)
    variables = {"slug": input_slug, "name": input_name, "id": node_id}
    response = staff_api_client.post_graphql(
        query, variables, permissions=[permission_manage_products]
    )
    content = get_graphql_content(response)
    product.refresh_from_db()
    data = content["data"]["productUpdate"]
    errors = data["productErrors"]
    if not error_message:
        assert data["product"]["name"] == input_name == product.name
        assert data["product"]["slug"] == input_slug == product.slug
    else:
        assert errors
        assert errors[0]["field"] == error_field
        assert errors[0]["code"] == ProductErrorCode.REQUIRED.name


SET_ATTRIBUTES_TO_PRODUCT_QUERY = """
    mutation updateProduct($productId: ID!, $attributes: [AttributeValueInput!]) {
      productUpdate(id: $productId, input: { attributes: $attributes }) {
        productErrors {
          message
          field
          code
        }
      }
    }
"""


def test_update_product_can_only_assign_multiple_values_to_valid_input_types(
    staff_api_client, product, permission_manage_products, color_attribute
):
    """Ensures you cannot assign multiple values to input types
    that are not multi-select. This also ensures multi-select types
    can be assigned multiple values as intended."""

    staff_api_client.user.user_permissions.add(permission_manage_products)

    multi_values_attr = Attribute.objects.create(
        name="multi", slug="multi-vals", input_type=AttributeInputType.MULTISELECT
    )
    multi_values_attr.product_types.add(product.product_type)
    multi_values_attr_id = graphene.Node.to_global_id("Attribute", multi_values_attr.id)

    color_attribute_id = graphene.Node.to_global_id("Attribute", color_attribute.id)

    # Try to assign multiple values from an attribute that does not support such things
    variables = {
        "productId": graphene.Node.to_global_id("Product", product.pk),
        "attributes": [{"id": color_attribute_id, "values": ["red", "blue"]}],
    }
    data = get_graphql_content(
        staff_api_client.post_graphql(SET_ATTRIBUTES_TO_PRODUCT_QUERY, variables)
    )["data"]["productUpdate"]
    assert data["productErrors"] == [
        {"field": "attributes", "code": ProductErrorCode.INVALID.name, "message": ANY}
    ]

    # Try to assign multiple values from a valid attribute
    variables["attributes"] = [{"id": multi_values_attr_id, "values": ["a", "b"]}]
    data = get_graphql_content(
        staff_api_client.post_graphql(SET_ATTRIBUTES_TO_PRODUCT_QUERY, variables)
    )["data"]["productUpdate"]
    assert not data["productErrors"]


def test_update_product_with_existing_attribute_value(
    staff_api_client, product, permission_manage_products, color_attribute
):
    """Ensure assigning an existing value to a product doesn't create a new
    attribute value."""

    staff_api_client.user.user_permissions.add(permission_manage_products)

    expected_attribute_values_count = color_attribute.values.count()
    color_attribute_id = graphene.Node.to_global_id("Attribute", color_attribute.id)
    color = color_attribute.values.only("name").first()

    # Try to assign multiple values from an attribute that does not support such things
    variables = {
        "productId": graphene.Node.to_global_id("Product", product.pk),
        "attributes": [{"id": color_attribute_id, "values": [color.name]}],
    }

    data = get_graphql_content(
        staff_api_client.post_graphql(SET_ATTRIBUTES_TO_PRODUCT_QUERY, variables)
    )["data"]["productUpdate"]
    assert not data["productErrors"]

    assert (
        color_attribute.values.count() == expected_attribute_values_count
    ), "A new attribute value shouldn't have been created"


def test_update_product_without_supplying_required_product_attribute(
    staff_api_client, product, permission_manage_products, color_attribute
):
    """Ensure assigning an existing value to a product doesn't create a new
    attribute value."""

    staff_api_client.user.user_permissions.add(permission_manage_products)

    product_type = product.product_type
    color_attribute_id = graphene.Node.to_global_id("Attribute", color_attribute.id)

    # Create and assign a new attribute requiring a value to be always supplied
    required_attribute = Attribute.objects.create(
        name="Required One", slug="required-one", value_required=True
    )
    product_type.product_attributes.add(required_attribute)

    # Try to assign multiple values from an attribute that does not support such things
    variables = {
        "productId": graphene.Node.to_global_id("Product", product.pk),
        "attributes": [{"id": color_attribute_id, "values": ["Blue"]}],
    }

    data = get_graphql_content(
        staff_api_client.post_graphql(SET_ATTRIBUTES_TO_PRODUCT_QUERY, variables)
    )["data"]["productUpdate"]
    assert data["productErrors"] == [
        {"field": "attributes", "code": ProductErrorCode.REQUIRED.name, "message": ANY}
    ]


def test_update_product_with_non_existing_attribute(
    staff_api_client, product, permission_manage_products, color_attribute
):
    non_existent_attribute_pk = 0
    invalid_attribute_id = graphene.Node.to_global_id(
        "Attribute", non_existent_attribute_pk
    )

    """Ensure assigning an existing value to a product doesn't create a new
    attribute value."""

    staff_api_client.user.user_permissions.add(permission_manage_products)

    # Try to assign multiple values from an attribute that does not support such things
    variables = {
        "productId": graphene.Node.to_global_id("Product", product.pk),
        "attributes": [{"id": invalid_attribute_id, "values": ["hello"]}],
    }

    data = get_graphql_content(
        staff_api_client.post_graphql(SET_ATTRIBUTES_TO_PRODUCT_QUERY, variables)
    )["data"]["productUpdate"]
    assert data["productErrors"] == [
        {"field": "attributes", "code": ProductErrorCode.NOT_FOUND.name, "message": ANY}
    ]


def test_update_product_with_no_attribute_slug_or_id(
    staff_api_client, product, permission_manage_products, color_attribute
):
    """Ensure only supplying values triggers a validation error."""

    staff_api_client.user.user_permissions.add(permission_manage_products)

    # Try to assign multiple values from an attribute that does not support such things
    variables = {
        "productId": graphene.Node.to_global_id("Product", product.pk),
        "attributes": [{"values": ["Oopsie!"]}],
    }

    data = get_graphql_content(
        staff_api_client.post_graphql(SET_ATTRIBUTES_TO_PRODUCT_QUERY, variables)
    )["data"]["productUpdate"]
    assert data["productErrors"] == [
        {"field": "attributes", "code": ProductErrorCode.REQUIRED.name, "message": ANY}
    ]


def test_update_product_without_variants(
    staff_api_client, product_with_default_variant, permission_manage_products
):
    query = """
    mutation updateProduct(
        $productId: ID!,
        $sku: String,
        $trackInventory: Boolean)
    {
        productUpdate(
            id: $productId,
            input: {
                sku: $sku,
                trackInventory: $trackInventory,
            })
        {
            product {
                id
                variants{
                    id
                    sku
                    trackInventory
                }
            }
            errors {
                message
                field
            }
        }
    }
    """

    product = product_with_default_variant
    product_id = graphene.Node.to_global_id("Product", product.pk)
    product_sku = "test_sku"
    product_track_inventory = False

    variables = {
        "productId": product_id,
        "sku": product_sku,
        "trackInventory": product_track_inventory,
    }

    response = staff_api_client.post_graphql(
        query, variables, permissions=[permission_manage_products]
    )
    content = get_graphql_content(response)
    data = content["data"]["productUpdate"]
    assert data["errors"] == []
    product = data["product"]["variants"][0]
    assert product["sku"] == product_sku
    assert product["trackInventory"] == product_track_inventory


def test_update_product_without_variants_sku_duplication(
    staff_api_client, product_with_default_variant, permission_manage_products, product
):
    query = """
    mutation updateProduct(
        $productId: ID!,
        $sku: String)
    {
        productUpdate(
            id: $productId,
            input: {
                sku: $sku
            })
        {
            product {
                id
            }
            errors {
                message
                field
            }
        }
    }"""
    product = product_with_default_variant
    product_id = graphene.Node.to_global_id("Product", product.pk)
    product_sku = "123"

    variables = {"productId": product_id, "sku": product_sku}

    response = staff_api_client.post_graphql(
        query, variables, permissions=[permission_manage_products]
    )
    content = get_graphql_content(response)
    data = content["data"]["productUpdate"]
    assert data["errors"]
    assert data["errors"][0]["field"] == "sku"
    assert data["errors"][0]["message"] == "Product with this SKU already exists."


def test_update_product_with_negative_weight(
    staff_api_client, product_with_default_variant, permission_manage_products, product
):
    query = """
        mutation updateProduct(
            $productId: ID!,
            $weight: WeightScalar)
        {
            productUpdate(
                id: $productId,
                input: {
                    weight: $weight
                })
            {
                product {
                    id
                }
                productErrors {
                    field
                    message
                    code
                }
            }
        }
    """
    product = product_with_default_variant
    product_id = graphene.Node.to_global_id("Product", product.pk)

    variables = {"productId": product_id, "weight": -1}

    response = staff_api_client.post_graphql(
        query, variables, permissions=[permission_manage_products]
    )
    content = get_graphql_content(response)
    data = content["data"]["productUpdate"]
    error = data["productErrors"][0]
    assert error["field"] == "weight"
    assert error["code"] == ProductErrorCode.INVALID.name


def test_update_product_with_negative_base_price(
    staff_api_client, product_with_default_variant, permission_manage_products, product
):
    query = """
        mutation updateProduct(
            $productId: ID!,
            $basePrice: PositiveDecimal)
        {
            productUpdate(
                id: $productId,
                input: {
                    basePrice: $basePrice
                })
            {
                product {
                    id
                }
                productErrors {
                    field
                    message
                    code
                }
            }
        }
    """
    staff_api_client.user.user_permissions.add(permission_manage_products)
    product = product_with_default_variant
    product_id = graphene.Node.to_global_id("Product", product.pk)

    variables = {"productId": product_id, "basePrice": -1}

    response = staff_api_client.post_graphql(query, variables)

    assert_negative_positive_decimal_value(response)


def test_update_product_with_too_many_decimal_places_in_price(
    staff_api_client, product_with_default_variant, permission_manage_products, product
):
    # given
    query = """
        mutation updateProduct(
            $productId: ID!,
            $basePrice: PositiveDecimal)
        {
            productUpdate(
                id: $productId,
                input: {
                    basePrice: $basePrice
                })
            {
                product {
                    id
                }
                productErrors {
                    field
                    message
                    code
                }
            }
        }
    """
    staff_api_client.user.user_permissions.add(permission_manage_products)
    product = product_with_default_variant
    product_id = graphene.Node.to_global_id("Product", product.pk)

    variables = {"productId": product_id, "basePrice": 1.1001}

    # when
    response = staff_api_client.post_graphql(query, variables)

    # then
    content = get_graphql_content(response)
    data = content["data"]["productUpdate"]
    error = data["productErrors"][0]
    assert error["field"] == "basePrice"
    assert error["code"] == ProductErrorCode.INVALID.name


def test_update_product_with_too_many_decimal_places_in_price_different_currency(
    staff_api_client, product_with_default_variant, permission_manage_products, product
):
    # given
    query = """
        mutation updateProduct(
            $productId: ID!,
            $basePrice: PositiveDecimal)
        {
            productUpdate(
                id: $productId,
                input: {
                    basePrice: $basePrice
                })
            {
                product {
                    id
                }
                productErrors {
                    field
                    message
                    code
                }
            }
        }
    """
    product_with_default_variant.currency = "ISK"
    product_with_default_variant.save(update_fields=["currency"])
    staff_api_client.user.user_permissions.add(permission_manage_products)
    product = product_with_default_variant
    product_id = graphene.Node.to_global_id("Product", product.pk)

    variables = {"productId": product_id, "basePrice": 1.1}

    # when
    response = staff_api_client.post_graphql(query, variables)

    # then
    content = get_graphql_content(response)
    data = content["data"]["productUpdate"]
    error = data["productErrors"][0]
    assert error["field"] == "basePrice"
    assert error["code"] == ProductErrorCode.INVALID.name


def test_update_product_without_category_and_true_is_published_value(
    staff_api_client, permission_manage_products, product
):
    query = """
    mutation updateProduct(
        $productId: ID!,
        $isPublished: Boolean)
    {
        productUpdate(
            id: $productId,
            input: {
                isPublished: $isPublished
            })
        {
            product {
                id
            }
            productErrors {
                code
                field
            }
        }
    }"""

    product.category = None
    product.save()

    product_id = graphene.Node.to_global_id("Product", product.id)
    variables = {"productId": product_id, "isPublished": True}

    response = staff_api_client.post_graphql(
        query, variables, permissions=[permission_manage_products]
    )

    data = get_graphql_content(response)["data"]["productUpdate"]
    assert data["productErrors"]
    assert data["productErrors"][0]["field"] == "category"
    assert data["productErrors"][0]["code"] == ProductErrorCode.REQUIRED.name


UPDATE_PRODUCT = """
    mutation updateProduct(
        $productId: ID!,
        $input: ProductInput!)
    {
        productUpdate(
            id: $productId,
            input: $input)
        {
            product {
                id
                name
                slug
            }
            errors {
                message
                field
            }
        }
    }"""


def test_update_product_name(staff_api_client, permission_manage_products, product):
    query = UPDATE_PRODUCT

    product_slug = product.slug
    new_name = "example-product"
    assert new_name != product.name

    product_id = graphene.Node.to_global_id("Product", product.id)
    variables = {"productId": product_id, "input": {"name": new_name}}

    response = staff_api_client.post_graphql(
        query, variables, permissions=[permission_manage_products]
    )

    data = get_graphql_content(response)["data"]["productUpdate"]
    assert data["product"]["name"] == new_name
    assert data["product"]["slug"] == product_slug


def test_update_product_slug_with_existing_value(
    staff_api_client, permission_manage_products, product
):
    query = UPDATE_PRODUCT
    second_product = Product.objects.get(pk=product.pk)
    second_product.id = None
    second_product.slug = "second-product"
    second_product.save()

    assert product.slug != second_product.slug

    product_id = graphene.Node.to_global_id("Product", product.id)
    variables = {"productId": product_id, "input": {"slug": second_product.slug}}

    response = staff_api_client.post_graphql(
        query, variables, permissions=[permission_manage_products]
    )

    data = get_graphql_content(response)["data"]["productUpdate"]
    errors = data["errors"]
    assert errors
    assert errors[0]["field"] == "slug"
    assert errors[0]["message"] == "Product with this Slug already exists."


def test_delete_product(staff_api_client, product, permission_manage_products):
    query = """
        mutation DeleteProduct($id: ID!) {
            productDelete(id: $id) {
                product {
                    name
                    id
                }
                errors {
                    field
                    message
                }
              }
            }
    """
    node_id = graphene.Node.to_global_id("Product", product.id)
    variables = {"id": node_id}
    response = staff_api_client.post_graphql(
        query, variables, permissions=[permission_manage_products]
    )
    content = get_graphql_content(response)
    data = content["data"]["productDelete"]
    assert data["product"]["name"] == product.name
    with pytest.raises(product._meta.model.DoesNotExist):
        product.refresh_from_db()
    assert node_id == data["product"]["id"]


def test_product_type(user_api_client, product_type):
    query = """
    query {
        productTypes(first: 20) {
            totalCount
            edges {
                node {
                    id
                    name
                    products(first: 1) {
                        edges {
                            node {
                                id
                            }
                        }
                    }
                }
            }
        }
    }
    """
    response = user_api_client.post_graphql(query)
    content = get_graphql_content(response)
    no_product_types = ProductType.objects.count()
    assert content["data"]["productTypes"]["totalCount"] == no_product_types
    assert len(content["data"]["productTypes"]["edges"]) == no_product_types


def test_product_type_query(
    user_api_client,
    staff_api_client,
    product_type,
    product,
    permission_manage_products,
    monkeypatch,
):
    monkeypatch.setattr(
        PluginsManager,
        "get_tax_code_from_object_meta",
        lambda self, x: TaxType(code="123", description="Standard Taxes"),
    )
    query = """
            query getProductType($id: ID!) {
                productType(id: $id) {
                    name
                    products(first: 20) {
                        totalCount
                        edges {
                            node {
                                name
                            }
                        }
                    }
                    taxRate
                    taxType {
                        taxCode
                        description
                    }
                }
            }
        """
    no_products = Product.objects.count()
    product.is_published = False
    product.save()
    variables = {"id": graphene.Node.to_global_id("ProductType", product_type.id)}

    response = user_api_client.post_graphql(query, variables)
    content = get_graphql_content(response)
    data = content["data"]
    assert data["productType"]["products"]["totalCount"] == no_products - 1

    staff_api_client.user.user_permissions.add(permission_manage_products)
    response = staff_api_client.post_graphql(query, variables)
    content = get_graphql_content(response)
    data = content["data"]
    assert data["productType"]["products"]["totalCount"] == no_products
    assert data["productType"]["taxType"]["taxCode"] == "123"
    assert data["productType"]["taxType"]["description"] == "Standard Taxes"


PRODUCT_TYPE_CREATE_MUTATION = """
    mutation createProductType(
        $name: String,
        $slug: String,
        $taxCode: String,
        $hasVariants: Boolean,
        $isShippingRequired: Boolean,
        $productAttributes: [ID],
        $variantAttributes: [ID],
        $weight: WeightScalar) {
        productTypeCreate(
            input: {
                name: $name,
                slug: $slug,
                taxCode: $taxCode,
                hasVariants: $hasVariants,
                isShippingRequired: $isShippingRequired,
                productAttributes: $productAttributes,
                variantAttributes: $variantAttributes,
                weight: $weight}) {
            productType {
                name
                slug
                taxRate
                isShippingRequired
                hasVariants
                variantAttributes {
                    name
                    values {
                        name
                    }
                }
                productAttributes {
                    name
                    values {
                        name
                    }
                }
            }
            productErrors {
                field
                message
                code
            }
        }

    }
"""


def test_product_type_create_mutation(
    staff_api_client,
    product_type,
    permission_manage_products,
    monkeypatch,
    setup_vatlayer,
):
    manager = PluginsManager(plugins=setup_vatlayer.PLUGINS)

    query = PRODUCT_TYPE_CREATE_MUTATION
    product_type_name = "test type"
    slug = "test-type"
    has_variants = True
    require_shipping = True
    product_attributes = product_type.product_attributes.all()
    product_attributes_ids = [
        graphene.Node.to_global_id("Attribute", att.id) for att in product_attributes
    ]
    variant_attributes = product_type.variant_attributes.all()
    variant_attributes_ids = [
        graphene.Node.to_global_id("Attribute", att.id) for att in variant_attributes
    ]

    variables = {
        "name": product_type_name,
        "slug": slug,
        "hasVariants": has_variants,
        "taxCode": "wine",
        "isShippingRequired": require_shipping,
        "productAttributes": product_attributes_ids,
        "variantAttributes": variant_attributes_ids,
    }
    initial_count = ProductType.objects.count()
    response = staff_api_client.post_graphql(
        query, variables, permissions=[permission_manage_products]
    )
    content = get_graphql_content(response)
    assert ProductType.objects.count() == initial_count + 1
    data = content["data"]["productTypeCreate"]["productType"]
    assert data["name"] == product_type_name
    assert data["slug"] == slug
    assert data["hasVariants"] == has_variants
    assert data["isShippingRequired"] == require_shipping

    pa = product_attributes[0]
    assert data["productAttributes"][0]["name"] == pa.name
    pa_values = data["productAttributes"][0]["values"]
    assert sorted([value["name"] for value in pa_values]) == sorted(
        [value.name for value in pa.values.all()]
    )

    va = variant_attributes[0]
    assert data["variantAttributes"][0]["name"] == va.name
    va_values = data["variantAttributes"][0]["values"]
    assert sorted([value["name"] for value in va_values]) == sorted(
        [value.name for value in va.values.all()]
    )

    new_instance = ProductType.objects.latest("pk")
    tax_code = manager.get_tax_code_from_object_meta(new_instance).code
    assert tax_code == "wine"


@pytest.mark.parametrize(
    "input_slug, expected_slug",
    (
        ("test-slug", "test-slug"),
        (None, "test-product-type"),
        ("", "test-product-type"),
        ("わたし-わ-にっぽん-です", "わたし-わ-にっぽん-です"),
    ),
)
def test_create_product_type_with_given_slug(
    staff_api_client, permission_manage_products, input_slug, expected_slug
):
    query = PRODUCT_TYPE_CREATE_MUTATION
    name = "Test product type"
    variables = {"name": name, "slug": input_slug}
    response = staff_api_client.post_graphql(
        query, variables, permissions=[permission_manage_products]
    )
    content = get_graphql_content(response)
    data = content["data"]["productTypeCreate"]
    assert not data["productErrors"]
    assert data["productType"]["slug"] == expected_slug


def test_create_product_type_with_unicode_in_name(
    staff_api_client, permission_manage_products
):
    query = PRODUCT_TYPE_CREATE_MUTATION
    name = "わたし わ にっぽん です"
    variables = {"name": name}
    response = staff_api_client.post_graphql(
        query, variables, permissions=[permission_manage_products]
    )
    content = get_graphql_content(response)
    data = content["data"]["productTypeCreate"]
    assert not data["productErrors"]
    assert data["productType"]["name"] == name
    assert data["productType"]["slug"] == "わたし-わ-にっぽん-です"


def test_create_product_type_create_with_negative_weight(
    staff_api_client, permission_manage_products
):
    query = PRODUCT_TYPE_CREATE_MUTATION
    name = "Test product type"
    variables = {"name": name, "weight": -1.1}
    response = staff_api_client.post_graphql(
        query, variables, permissions=[permission_manage_products]
    )
    content = get_graphql_content(response)
    data = content["data"]["productTypeCreate"]
    error = data["productErrors"][0]
    assert error["field"] == "weight"
    assert error["code"] == ProductErrorCode.INVALID.name


def test_product_type_update_mutation(
    staff_api_client, product_type, permission_manage_products
):
    query = """
    mutation updateProductType(
        $id: ID!,
        $name: String!,
        $hasVariants: Boolean!,
        $isShippingRequired: Boolean!,
        $productAttributes: [ID],
        ) {
            productTypeUpdate(
            id: $id,
            input: {
                name: $name,
                hasVariants: $hasVariants,
                isShippingRequired: $isShippingRequired,
                productAttributes: $productAttributes
            }) {
                productType {
                    name
                    slug
                    isShippingRequired
                    hasVariants
                    variantAttributes {
                        id
                    }
                    productAttributes {
                        id
                    }
                }
              }
            }
    """
    product_type_name = "test type updated"
    slug = product_type.slug
    has_variants = True
    require_shipping = False
    product_type_id = graphene.Node.to_global_id("ProductType", product_type.id)

    # Test scenario: remove all product attributes using [] as input
    # but do not change variant attributes
    product_attributes = []
    product_attributes_ids = [
        graphene.Node.to_global_id("Attribute", att.id) for att in product_attributes
    ]
    variant_attributes = product_type.variant_attributes.all()

    variables = {
        "id": product_type_id,
        "name": product_type_name,
        "hasVariants": has_variants,
        "isShippingRequired": require_shipping,
        "productAttributes": product_attributes_ids,
    }
    response = staff_api_client.post_graphql(
        query, variables, permissions=[permission_manage_products]
    )
    content = get_graphql_content(response)
    data = content["data"]["productTypeUpdate"]["productType"]
    assert data["name"] == product_type_name
    assert data["slug"] == slug
    assert data["hasVariants"] == has_variants
    assert data["isShippingRequired"] == require_shipping
    assert not data["productAttributes"]
    assert len(data["variantAttributes"]) == (variant_attributes.count())


UPDATE_PRODUCT_TYPE_SLUG_MUTATION = """
    mutation($id: ID!, $slug: String) {
        productTypeUpdate(
            id: $id
            input: {
                slug: $slug
            }
        ) {
            productType{
                name
                slug
            }
            productErrors {
                field
                message
                code
            }
        }
    }
"""


@pytest.mark.parametrize(
    "input_slug, expected_slug, error_message",
    [
        ("test-slug", "test-slug", None),
        ("", "", "Slug value cannot be blank."),
        (None, "", "Slug value cannot be blank."),
    ],
)
def test_update_product_type_slug(
    staff_api_client,
    product_type,
    permission_manage_products,
    input_slug,
    expected_slug,
    error_message,
):
    query = UPDATE_PRODUCT_TYPE_SLUG_MUTATION
    old_slug = product_type.slug

    assert old_slug != input_slug

    node_id = graphene.Node.to_global_id("ProductType", product_type.id)
    variables = {"slug": input_slug, "id": node_id}
    response = staff_api_client.post_graphql(
        query, variables, permissions=[permission_manage_products]
    )
    content = get_graphql_content(response)
    data = content["data"]["productTypeUpdate"]
    errors = data["productErrors"]
    if not error_message:
        assert not errors
        assert data["productType"]["slug"] == expected_slug
    else:
        assert errors
        assert errors[0]["field"] == "slug"
        assert errors[0]["code"] == ProductErrorCode.REQUIRED.name


def test_update_product_type_slug_exists(
    staff_api_client, product_type, permission_manage_products
):
    query = UPDATE_PRODUCT_TYPE_SLUG_MUTATION
    input_slug = "test-slug"

    second_product_type = ProductType.objects.get(pk=product_type.pk)
    second_product_type.pk = None
    second_product_type.slug = input_slug
    second_product_type.save()

    assert input_slug != product_type.slug

    node_id = graphene.Node.to_global_id("ProductType", product_type.id)
    variables = {"slug": input_slug, "id": node_id}
    response = staff_api_client.post_graphql(
        query, variables, permissions=[permission_manage_products]
    )
    content = get_graphql_content(response)
    data = content["data"]["productTypeUpdate"]
    errors = data["productErrors"]
    assert errors
    assert errors[0]["field"] == "slug"
    assert errors[0]["code"] == ProductErrorCode.UNIQUE.name


@pytest.mark.parametrize(
    "input_slug, expected_slug, input_name, error_message, error_field",
    [
        ("test-slug", "test-slug", "New name", None, None),
        ("", "", "New name", "Slug value cannot be blank.", "slug"),
        (None, "", "New name", "Slug value cannot be blank.", "slug"),
        ("test-slug", "", None, "This field cannot be blank.", "name"),
        ("test-slug", "", "", "This field cannot be blank.", "name"),
        (None, None, None, "Slug value cannot be blank.", "slug"),
    ],
)
def test_update_product_type_slug_and_name(
    staff_api_client,
    product_type,
    permission_manage_products,
    input_slug,
    expected_slug,
    input_name,
    error_message,
    error_field,
):
    query = """
            mutation($id: ID!, $name: String, $slug: String) {
            productTypeUpdate(
                id: $id
                input: {
                    name: $name
                    slug: $slug
                }
            ) {
                productType{
                    name
                    slug
                }
                productErrors {
                    field
                    message
                    code
                }
            }
        }
    """

    old_name = product_type.name
    old_slug = product_type.slug

    assert input_slug != old_slug
    assert input_name != old_name

    node_id = graphene.Node.to_global_id("ProductType", product_type.id)
    variables = {"slug": input_slug, "name": input_name, "id": node_id}
    response = staff_api_client.post_graphql(
        query, variables, permissions=[permission_manage_products]
    )
    content = get_graphql_content(response)
    product_type.refresh_from_db()
    data = content["data"]["productTypeUpdate"]
    errors = data["productErrors"]
    if not error_message:
        assert data["productType"]["name"] == input_name == product_type.name
        assert data["productType"]["slug"] == input_slug == product_type.slug
    else:
        assert errors
        assert errors[0]["field"] == error_field
        assert errors[0]["code"] == ProductErrorCode.REQUIRED.name


def test_update_product_type_with_negative_weight(
    staff_api_client, product_type, permission_manage_products,
):
    query = """
        mutation($id: ID!, $weight: WeightScalar) {
            productTypeUpdate(
                id: $id
                input: {
                    weight: $weight
                }
            ) {
                productType{
                    name
                }
                productErrors {
                    field
                    message
                    code
                }
            }
        }
    """

    node_id = graphene.Node.to_global_id("ProductType", product_type.id)
    variables = {"id": node_id, "weight": "-1"}
    response = staff_api_client.post_graphql(
        query, variables, permissions=[permission_manage_products]
    )
    content = get_graphql_content(response)
    product_type.refresh_from_db()
    data = content["data"]["productTypeUpdate"]
    error = data["productErrors"][0]
    assert error["field"] == "weight"
    assert error["code"] == ProductErrorCode.INVALID.name


def test_product_type_delete_mutation(
    staff_api_client, product_type, permission_manage_products
):
    query = """
        mutation deleteProductType($id: ID!) {
            productTypeDelete(id: $id) {
                productType {
                    name
                }
            }
        }
    """
    variables = {"id": graphene.Node.to_global_id("ProductType", product_type.id)}
    response = staff_api_client.post_graphql(
        query, variables, permissions=[permission_manage_products]
    )
    content = get_graphql_content(response)
    data = content["data"]["productTypeDelete"]
    assert data["productType"]["name"] == product_type.name
    with pytest.raises(product_type._meta.model.DoesNotExist):
        product_type.refresh_from_db()


def test_product_image_create_mutation(
    monkeypatch, staff_api_client, product, permission_manage_products, media_root
):
    query = """
    mutation createProductImage($image: Upload!, $product: ID!) {
        productImageCreate(input: {image: $image, product: $product}) {
            image {
                id
            }
        }
    }
    """
    mock_create_thumbnails = Mock(return_value=None)
    monkeypatch.setattr(
        (
            "saleor.graphql.product.mutations.products."
            "create_product_thumbnails.delay"
        ),
        mock_create_thumbnails,
    )

    image_file, image_name = create_image()
    variables = {
        "product": graphene.Node.to_global_id("Product", product.id),
        "image": image_name,
    }
    body = get_multipart_request_body(query, variables, image_file, image_name)
    response = staff_api_client.post_multipart(
        body, permissions=[permission_manage_products]
    )
    get_graphql_content(response)
    product.refresh_from_db()
    product_image = product.images.last()
    assert product_image.image.file

    # The image creation should have triggered a warm-up
    mock_create_thumbnails.assert_called_once_with(product_image.pk)


def test_product_image_create_mutation_without_file(
    monkeypatch, staff_api_client, product, permission_manage_products, media_root
):
    query = """
    mutation createProductImage($image: Upload!, $product: ID!) {
        productImageCreate(input: {image: $image, product: $product}) {
            productErrors {
                code
                field
            }
        }
    }
    """
    variables = {
        "product": graphene.Node.to_global_id("Product", product.id),
        "image": "image name",
    }
    body = get_multipart_request_body(query, variables, file="", file_name="name")
    response = staff_api_client.post_multipart(
        body, permissions=[permission_manage_products]
    )
    content = get_graphql_content(response)
    errors = content["data"]["productImageCreate"]["productErrors"]
    assert errors[0]["field"] == "image"
    assert errors[0]["code"] == ProductErrorCode.REQUIRED.name


def test_invalid_product_image_create_mutation(
    staff_api_client, product, permission_manage_products
):
    query = """
    mutation createProductImage($image: Upload!, $product: ID!) {
        productImageCreate(input: {image: $image, product: $product}) {
            image {
                id
                url
                sortOrder
            }
            errors {
                field
                message
            }
        }
    }
    """
    image_file, image_name = create_pdf_file_with_image_ext()
    variables = {
        "product": graphene.Node.to_global_id("Product", product.id),
        "image": image_name,
    }
    body = get_multipart_request_body(query, variables, image_file, image_name)
    response = staff_api_client.post_multipart(
        body, permissions=[permission_manage_products]
    )
    content = get_graphql_content(response)
    assert content["data"]["productImageCreate"]["errors"] == [
        {"field": "image", "message": "Invalid file type"}
    ]
    product.refresh_from_db()
    assert product.images.count() == 0


def test_product_image_update_mutation(
    monkeypatch, staff_api_client, product_with_image, permission_manage_products
):
    query = """
    mutation updateProductImage($imageId: ID!, $alt: String) {
        productImageUpdate(id: $imageId, input: {alt: $alt}) {
            image {
                alt
            }
        }
    }
    """

    mock_create_thumbnails = Mock(return_value=None)
    monkeypatch.setattr(
        (
            "saleor.graphql.product.mutations.products."
            "create_product_thumbnails.delay"
        ),
        mock_create_thumbnails,
    )

    image_obj = product_with_image.images.first()
    alt = "damage alt"
    variables = {
        "alt": alt,
        "imageId": graphene.Node.to_global_id("ProductImage", image_obj.id),
    }
    response = staff_api_client.post_graphql(
        query, variables, permissions=[permission_manage_products]
    )
    content = get_graphql_content(response)
    assert content["data"]["productImageUpdate"]["image"]["alt"] == alt

    # We did not update the image field,
    # the image should not have triggered a warm-up
    assert mock_create_thumbnails.call_count == 0


def test_product_image_delete(
    staff_api_client, product_with_image, permission_manage_products
):
    product = product_with_image
    query = """
            mutation deleteProductImage($id: ID!) {
                productImageDelete(id: $id) {
                    image {
                        id
                        url
                    }
                }
            }
        """
    image_obj = product.images.first()
    node_id = graphene.Node.to_global_id("ProductImage", image_obj.id)
    variables = {"id": node_id}
    response = staff_api_client.post_graphql(
        query, variables, permissions=[permission_manage_products]
    )
    content = get_graphql_content(response)
    data = content["data"]["productImageDelete"]
    assert image_obj.image.url in data["image"]["url"]
    with pytest.raises(image_obj._meta.model.DoesNotExist):
        image_obj.refresh_from_db()
    assert node_id == data["image"]["id"]


def test_reorder_images(
    staff_api_client, product_with_images, permission_manage_products
):
    query = """
    mutation reorderImages($product_id: ID!, $images_ids: [ID]!) {
        productImageReorder(productId: $product_id, imagesIds: $images_ids) {
            product {
                id
            }
        }
    }
    """
    product = product_with_images
    images = product.images.all()
    image_0 = images[0]
    image_1 = images[1]
    image_0_id = graphene.Node.to_global_id("ProductImage", image_0.id)
    image_1_id = graphene.Node.to_global_id("ProductImage", image_1.id)
    product_id = graphene.Node.to_global_id("Product", product.id)

    variables = {"product_id": product_id, "images_ids": [image_1_id, image_0_id]}
    response = staff_api_client.post_graphql(
        query, variables, permissions=[permission_manage_products]
    )
    get_graphql_content(response)

    # Check if order has been changed
    product.refresh_from_db()
    reordered_images = product.images.all()
    reordered_image_0 = reordered_images[0]
    reordered_image_1 = reordered_images[1]
    assert image_0.id == reordered_image_1.id
    assert image_1.id == reordered_image_0.id


ASSIGN_VARIANT_QUERY = """
    mutation assignVariantImageMutation($variantId: ID!, $imageId: ID!) {
        variantImageAssign(variantId: $variantId, imageId: $imageId) {
            errors {
                field
                message
            }
            productVariant {
                id
            }
        }
    }
"""


def test_assign_variant_image(
    staff_api_client, user_api_client, product_with_image, permission_manage_products
):
    query = ASSIGN_VARIANT_QUERY
    variant = product_with_image.variants.first()
    image = product_with_image.images.first()

    variables = {
        "variantId": to_global_id("ProductVariant", variant.pk),
        "imageId": to_global_id("ProductImage", image.pk),
    }
    response = staff_api_client.post_graphql(
        query, variables, permissions=[permission_manage_products]
    )
    get_graphql_content(response)
    variant.refresh_from_db()
    assert variant.images.first() == image


def test_assign_variant_image_second_time(
    staff_api_client, user_api_client, product_with_image, permission_manage_products
):
    # given
    query = ASSIGN_VARIANT_QUERY
    variant = product_with_image.variants.first()
    image = product_with_image.images.first()

    image.variant_images.create(variant=variant)

    variables = {
        "variantId": to_global_id("ProductVariant", variant.pk),
        "imageId": to_global_id("ProductImage", image.pk),
    }

    # when
    response = staff_api_client.post_graphql(
        query, variables, permissions=[permission_manage_products]
    )

    # then
    content = get_graphql_content_from_response(response)
    assert "errors" in content
    assert (
        "duplicate key value violates unique constraint"
        in content["errors"][0]["message"]
    )


def test_assign_variant_image_from_different_product(
    staff_api_client, user_api_client, product_with_image, permission_manage_products
):
    query = ASSIGN_VARIANT_QUERY
    variant = product_with_image.variants.first()
    product_with_image.pk = None
    product_with_image.slug = "product-with-image"
    product_with_image.save()

    image_2 = ProductImage.objects.create(product=product_with_image)
    variables = {
        "variantId": to_global_id("ProductVariant", variant.pk),
        "imageId": to_global_id("ProductImage", image_2.pk),
    }
    response = staff_api_client.post_graphql(
        query, variables, permissions=[permission_manage_products]
    )
    content = get_graphql_content(response)
    assert content["data"]["variantImageAssign"]["errors"][0]["field"] == "imageId"

    # check permissions
    response = user_api_client.post_graphql(query, variables)
    assert_no_permission(response)


UNASSIGN_VARIANT_IMAGE_QUERY = """
    mutation unassignVariantImageMutation($variantId: ID!, $imageId: ID!) {
        variantImageUnassign(variantId: $variantId, imageId: $imageId) {
            errors {
                field
                message
            }
            productVariant {
                id
            }
        }
    }
"""


def test_unassign_variant_image(
    staff_api_client, product_with_image, permission_manage_products
):
    query = UNASSIGN_VARIANT_IMAGE_QUERY

    image = product_with_image.images.first()
    variant = product_with_image.variants.first()
    variant.variant_images.create(image=image)

    variables = {
        "variantId": to_global_id("ProductVariant", variant.pk),
        "imageId": to_global_id("ProductImage", image.pk),
    }
    response = staff_api_client.post_graphql(
        query, variables, permissions=[permission_manage_products]
    )
    get_graphql_content(response)
    variant.refresh_from_db()
    assert variant.images.count() == 0


def test_unassign_not_assigned_variant_image(
    staff_api_client, product_with_image, permission_manage_products
):
    query = UNASSIGN_VARIANT_IMAGE_QUERY
    variant = product_with_image.variants.first()
    image_2 = ProductImage.objects.create(product=product_with_image)
    variables = {
        "variantId": to_global_id("ProductVariant", variant.pk),
        "imageId": to_global_id("ProductImage", image_2.pk),
    }
    response = staff_api_client.post_graphql(
        query, variables, permissions=[permission_manage_products]
    )
    content = get_graphql_content(response)
    assert content["data"]["variantImageUnassign"]["errors"][0]["field"] == ("imageId")


@patch("saleor.product.tasks.update_variants_names.delay")
def test_product_type_update_changes_variant_name(
    mock_update_variants_names,
    staff_api_client,
    product_type,
    product,
    permission_manage_products,
):
    query = """
    mutation updateProductType(
        $id: ID!,
        $hasVariants: Boolean!,
        $isShippingRequired: Boolean!,
        $variantAttributes: [ID],
        ) {
            productTypeUpdate(
            id: $id,
            input: {
                hasVariants: $hasVariants,
                isShippingRequired: $isShippingRequired,
                variantAttributes: $variantAttributes}) {
                productType {
                    id
                }
              }
            }
    """
    variant = product.variants.first()
    variant.name = "test name"
    variant.save()
    has_variants = True
    require_shipping = False
    product_type_id = graphene.Node.to_global_id("ProductType", product_type.id)

    variant_attributes = product_type.variant_attributes.all()
    variant_attributes_ids = [
        graphene.Node.to_global_id("Attribute", att.id) for att in variant_attributes
    ]
    variables = {
        "id": product_type_id,
        "hasVariants": has_variants,
        "isShippingRequired": require_shipping,
        "variantAttributes": variant_attributes_ids,
    }
    response = staff_api_client.post_graphql(
        query, variables, permissions=[permission_manage_products]
    )
    get_graphql_content(response)
    variant_attributes = set(variant_attributes)
    variant_attributes_ids = [attr.pk for attr in variant_attributes]
    mock_update_variants_names.assert_called_once_with(
        product_type.pk, variant_attributes_ids
    )


@patch("saleor.product.tasks._update_variants_names")
def test_product_update_variants_names(mock__update_variants_names, product_type):
    variant_attributes = [product_type.variant_attributes.first()]
    variant_attr_ids = [attr.pk for attr in variant_attributes]
    update_variants_names(product_type.pk, variant_attr_ids)
    assert mock__update_variants_names.call_count == 1


@pytest.mark.parametrize(
    "variant_price_amount, api_variant_price", [(200, 200), (0, 0)],
)
def test_product_variant_price(
    variant_price_amount, api_variant_price, user_api_client, variant, stock
):
    # Set price override on variant that is different than product price
    product = variant.product
    product.variants.update(price_amount=variant_price_amount, currency="USD")
    # Drop other variants
    # product.variants.exclude(id=variant.pk).delete()

    query = """
        query getProductVariants($id: ID!) {
            product(id: $id) {
                variants {
                    pricing {
                        priceUndiscounted {
                            gross {
                                amount
                            }
                        }
                    }
                }
            }
        }
        """
    product_id = graphene.Node.to_global_id("Product", variant.product.id)
    variables = {"id": product_id}
    response = user_api_client.post_graphql(query, variables)
    content = get_graphql_content(response)
    data = content["data"]["product"]
    variant_price = data["variants"][0]["pricing"]["priceUndiscounted"]["gross"]
    assert variant_price["amount"] == api_variant_price


def test_report_product_sales(
    staff_api_client,
    order_with_lines,
    permission_manage_products,
    permission_manage_orders,
):
    query = """
    query TopProducts($period: ReportingPeriod!) {
        reportProductSales(period: $period, first: 20) {
            edges {
                node {
                    revenue(period: $period) {
                        gross {
                            amount
                        }
                    }
                    quantityOrdered
                    sku
                }
            }
        }
    }
    """
    variables = {"period": ReportingPeriod.TODAY.name}
    permissions = [permission_manage_orders, permission_manage_products]
    response = staff_api_client.post_graphql(query, variables, permissions)
    content = get_graphql_content(response)
    edges = content["data"]["reportProductSales"]["edges"]

    node_a = edges[0]["node"]
    line_a = order_with_lines.lines.get(product_sku=node_a["sku"])
    assert node_a["quantityOrdered"] == line_a.quantity
    amount = str(node_a["revenue"]["gross"]["amount"])
    assert Decimal(amount) == line_a.quantity * line_a.unit_price_gross_amount

    node_b = edges[1]["node"]
    line_b = order_with_lines.lines.get(product_sku=node_b["sku"])
    assert node_b["quantityOrdered"] == line_b.quantity
    amount = str(node_b["revenue"]["gross"]["amount"])
    assert Decimal(amount) == line_b.quantity * line_b.unit_price_gross_amount


@pytest.mark.parametrize("field", ("purchaseCost", "margin", "privateMeta"))
def test_product_restricted_fields_permissions(
    staff_api_client,
    permission_manage_products,
    permission_manage_orders,
    product,
    field,
):
    """Ensure non-public (restricted) fields are correctly requiring
    the 'manage_products' permission.
    """
    query = """
    query Product($id: ID!) {
        product(id: $id) {
            %(field)s
        }
    }
    """ % {
        "field": "%s { __typename }" % field
    }
    variables = {"id": graphene.Node.to_global_id("Product", product.pk)}
    permissions = [permission_manage_orders, permission_manage_products]
    response = staff_api_client.post_graphql(query, variables, permissions)
    content = get_graphql_content(response)
    assert field in content["data"]["product"]


@pytest.mark.parametrize(
    "field, is_nested",
    (
        ("digitalContent", True),
        ("margin", False),
        ("costPrice", True),
        ("price", True),
        ("quantityOrdered", False),
        ("privateMeta", True),
    ),
)
def test_variant_restricted_fields_permissions(
    staff_api_client,
    permission_manage_products,
    permission_manage_orders,
    product,
    field,
    is_nested,
):
    """Ensure non-public (restricted) fields are correctly requiring
    the 'manage_products' permission.
    """
    query = """
    query ProductVariant($id: ID!) {
        productVariant(id: $id) {
            %(field)s
        }
    }
    """ % {
        "field": field if not is_nested else "%s { __typename }" % field
    }
    variant = product.variants.first()
    variables = {"id": graphene.Node.to_global_id("ProductVariant", variant.pk)}
    permissions = [permission_manage_orders, permission_manage_products]
    response = staff_api_client.post_graphql(query, variables, permissions)
    content = get_graphql_content(response)
    assert field in content["data"]["productVariant"]


def test_variant_digital_content(
    staff_api_client, permission_manage_products, digital_content
):
    query = """
    query Margin($id: ID!) {
        productVariant(id: $id) {
            digitalContent{
                id
            }
        }
    }
    """
    variant = digital_content.product_variant
    variables = {"id": graphene.Node.to_global_id("ProductVariant", variant.pk)}
    permissions = [permission_manage_products]
    response = staff_api_client.post_graphql(query, variables, permissions)
    content = get_graphql_content(response)
    assert "digitalContent" in content["data"]["productVariant"]
    assert "id" in content["data"]["productVariant"]["digitalContent"]


@pytest.mark.parametrize(
    "collection_filter, count",
    [
        ({"published": "PUBLISHED"}, 2),
        ({"published": "HIDDEN"}, 1),
        ({"search": "-published1"}, 1),
        ({"search": "Collection3"}, 1),
        ({"ids": [to_global_id("Collection", 2), to_global_id("Collection", 3)]}, 2),
    ],
)
def test_collections_query_with_filter(
    collection_filter,
    count,
    query_collections_with_filter,
    staff_api_client,
    permission_manage_products,
):
    Collection.objects.bulk_create(
        [
            Collection(
                id=1,
                name="Collection1",
                slug="collection-published1",
                is_published=True,
                description="Test description",
            ),
            Collection(
                id=2,
                name="Collection2",
                slug="collection-published2",
                is_published=True,
                description="Test description",
            ),
            Collection(
                id=3,
                name="Collection3",
                slug="collection-unpublished",
                is_published=False,
                description="Test description",
            ),
        ]
    )

    variables = {"filter": collection_filter}
    staff_api_client.user.user_permissions.add(permission_manage_products)
    response = staff_api_client.post_graphql(query_collections_with_filter, variables)
    content = get_graphql_content(response)
    collections = content["data"]["collections"]["edges"]

    assert len(collections) == count


QUERY_COLLECTIONS_WITH_SORT = """
    query ($sort_by: CollectionSortingInput!) {
        collections(first:5, sortBy: $sort_by) {
                edges{
                    node{
                        name
                    }
                }
            }
        }
"""


@pytest.mark.parametrize(
    "collection_sort, result_order",
    [
        ({"field": "NAME", "direction": "ASC"}, ["Coll1", "Coll2", "Coll3"]),
        ({"field": "NAME", "direction": "DESC"}, ["Coll3", "Coll2", "Coll1"]),
        ({"field": "AVAILABILITY", "direction": "ASC"}, ["Coll2", "Coll1", "Coll3"]),
        ({"field": "AVAILABILITY", "direction": "DESC"}, ["Coll3", "Coll1", "Coll2"]),
        ({"field": "PRODUCT_COUNT", "direction": "ASC"}, ["Coll1", "Coll3", "Coll2"]),
        ({"field": "PRODUCT_COUNT", "direction": "DESC"}, ["Coll2", "Coll3", "Coll1"]),
    ],
)
def test_collections_query_with_sort(
    collection_sort, result_order, staff_api_client, permission_manage_products, product
):
    Collection.objects.bulk_create(
        [
            Collection(name="Coll1", slug="collection-published1", is_published=True),
            Collection(
                name="Coll2", slug="collection-unpublished2", is_published=False
            ),
            Collection(name="Coll3", slug="collection-published", is_published=True),
        ]
    )
    product.collections.add(Collection.objects.get(name="Coll2"))

    variables = {"sort_by": collection_sort}
    staff_api_client.user.user_permissions.add(permission_manage_products)
    response = staff_api_client.post_graphql(QUERY_COLLECTIONS_WITH_SORT, variables)
    content = get_graphql_content(response)
    collections = content["data"]["collections"]["edges"]

    for order, colllection_name in enumerate(result_order):
        assert collections[order]["node"]["name"] == colllection_name


@pytest.mark.parametrize(
    "category_filter, count",
    [
        ({"search": "slug_"}, 3),
        ({"search": "Category1"}, 1),
        ({"search": "cat1"}, 2),
        ({"search": "Subcategory_description"}, 1),
        ({"ids": [to_global_id("Category", 2), to_global_id("Category", 3)]}, 2),
    ],
)
def test_categories_query_with_filter(
    category_filter,
    count,
    query_categories_with_filter,
    staff_api_client,
    permission_manage_products,
):
    Category.objects.create(
        id=1, name="Category1", slug="slug_category1", description="Description cat1"
    )
    Category.objects.create(
        id=2, name="Category2", slug="slug_category2", description="Description cat2"
    )
    Category.objects.create(
        id=3,
        name="SubCategory",
        slug="slug_subcategory",
        parent=Category.objects.get(name="Category1"),
        description="Subcategory_description of cat1",
    )
    variables = {"filter": category_filter}
    staff_api_client.user.user_permissions.add(permission_manage_products)
    response = staff_api_client.post_graphql(query_categories_with_filter, variables)
    content = get_graphql_content(response)
    assert content["data"]["categories"]["totalCount"] == count


QUERY_CATEGORIES_WITH_SORT = """
    query ($sort_by: CategorySortingInput!) {
        categories(first:5, sortBy: $sort_by) {
                edges{
                    node{
                        name
                    }
                }
            }
        }
"""


@pytest.mark.parametrize(
    "category_sort, result_order",
    [
        (
            {"field": "NAME", "direction": "ASC"},
            ["Cat1", "Cat2", "SubCat", "SubSubCat"],
        ),
        (
            {"field": "NAME", "direction": "DESC"},
            ["SubSubCat", "SubCat", "Cat2", "Cat1"],
        ),
        (
            {"field": "SUBCATEGORY_COUNT", "direction": "ASC"},
            ["Cat2", "SubSubCat", "Cat1", "SubCat"],
        ),
        (
            {"field": "SUBCATEGORY_COUNT", "direction": "DESC"},
            ["SubCat", "Cat1", "SubSubCat", "Cat2"],
        ),
        (
            {"field": "PRODUCT_COUNT", "direction": "ASC"},
            ["Cat2", "SubCat", "SubSubCat", "Cat1"],
        ),
        (
            {"field": "PRODUCT_COUNT", "direction": "DESC"},
            ["Cat1", "SubSubCat", "SubCat", "Cat2"],
        ),
    ],
)
def test_categories_query_with_sort(
    category_sort,
    result_order,
    staff_api_client,
    permission_manage_products,
    product_type,
):
    cat1 = Category.objects.create(
        name="Cat1", slug="slug_category1", description="Description cat1"
    )
    Product.objects.create(
        name="Test",
        slug="test",
        product_type=product_type,
        category=cat1,
        is_published=True,
    )
    Category.objects.create(
        name="Cat2", slug="slug_category2", description="Description cat2"
    )
    Category.objects.create(
        name="SubCat",
        slug="slug_subcategory1",
        parent=Category.objects.get(name="Cat1"),
        description="Subcategory_description of cat1",
    )
    subsubcat = Category.objects.create(
        name="SubSubCat",
        slug="slug_subcategory2",
        parent=Category.objects.get(name="SubCat"),
        description="Subcategory_description of cat1",
    )
    Product.objects.create(
        name="Test2",
        slug="test2",
        product_type=product_type,
        category=subsubcat,
        is_published=True,
    )
    variables = {"sort_by": category_sort}
    staff_api_client.user.user_permissions.add(permission_manage_products)
    response = staff_api_client.post_graphql(QUERY_CATEGORIES_WITH_SORT, variables)
    content = get_graphql_content(response)
    categories = content["data"]["categories"]["edges"]

    for order, category_name in enumerate(result_order):
        assert categories[order]["node"]["name"] == category_name


@pytest.mark.parametrize(
    "product_type_filter, count",
    [
        ({"configurable": "CONFIGURABLE"}, 2),  # has_variants
        ({"configurable": "SIMPLE"}, 1),  # !has_variants
        ({"productType": "DIGITAL"}, 1),
        ({"productType": "SHIPPABLE"}, 2),  # is_shipping_required
    ],
)
def test_product_type_query_with_filter(
    product_type_filter, count, staff_api_client, permission_manage_products
):
    query = """
        query ($filter: ProductTypeFilterInput!, ) {
          productTypes(first:5, filter: $filter) {
            edges{
              node{
                id
                name
              }
            }
          }
        }
        """
    ProductType.objects.bulk_create(
        [
            ProductType(
                name="Digital Type",
                slug="digital-type",
                has_variants=True,
                is_shipping_required=False,
                is_digital=True,
            ),
            ProductType(
                name="Tools",
                slug="tools",
                has_variants=True,
                is_shipping_required=True,
                is_digital=False,
            ),
            ProductType(
                name="Books",
                slug="books",
                has_variants=False,
                is_shipping_required=True,
                is_digital=False,
            ),
        ]
    )

    variables = {"filter": product_type_filter}
    staff_api_client.user.user_permissions.add(permission_manage_products)
    response = staff_api_client.post_graphql(query, variables)
    content = get_graphql_content(response)
    product_types = content["data"]["productTypes"]["edges"]

    assert len(product_types) == count


QUERY_PRODUCT_TYPE_WITH_SORT = """
    query ($sort_by: ProductTypeSortingInput!) {
        productTypes(first:5, sortBy: $sort_by) {
                edges{
                    node{
                        name
                    }
                }
            }
        }
"""


@pytest.mark.parametrize(
    "product_type_sort, result_order",
    [
        ({"field": "NAME", "direction": "ASC"}, ["Digital", "Subscription", "Tools"]),
        ({"field": "NAME", "direction": "DESC"}, ["Tools", "Subscription", "Digital"]),
        # is_digital
        (
            {"field": "DIGITAL", "direction": "ASC"},
            ["Subscription", "Tools", "Digital"],
        ),
        (
            {"field": "DIGITAL", "direction": "DESC"},
            ["Digital", "Tools", "Subscription"],
        ),
        # is_shipping_required
        (
            {"field": "SHIPPING_REQUIRED", "direction": "ASC"},
            ["Digital", "Subscription", "Tools"],
        ),
        (
            {"field": "SHIPPING_REQUIRED", "direction": "DESC"},
            ["Tools", "Subscription", "Digital"],
        ),
    ],
)
def test_product_type_query_with_sort(
    product_type_sort, result_order, staff_api_client, permission_manage_products
):
    ProductType.objects.bulk_create(
        [
            ProductType(
                name="Digital",
                slug="digital",
                has_variants=True,
                is_shipping_required=False,
                is_digital=True,
            ),
            ProductType(
                name="Tools",
                slug="tools",
                has_variants=True,
                is_shipping_required=True,
                is_digital=False,
            ),
            ProductType(
                name="Subscription",
                slug="subscription",
                has_variants=False,
                is_shipping_required=False,
                is_digital=False,
            ),
        ]
    )

    variables = {"sort_by": product_type_sort}
    staff_api_client.user.user_permissions.add(permission_manage_products)
    response = staff_api_client.post_graphql(QUERY_PRODUCT_TYPE_WITH_SORT, variables)
    content = get_graphql_content(response)
    product_types = content["data"]["productTypes"]["edges"]

    for order, product_type_name in enumerate(result_order):
        assert product_types[order]["node"]["name"] == product_type_name


NOT_EXISTS_IDS_COLLECTIONS_QUERY = """
    query ($filter: ProductTypeFilterInput!) {
        productTypes(first: 5, filter: $filter) {
            edges {
                node {
                    id
                    name
                }
            }
        }
    }
"""


def test_product_types_query_ids_not_exists(user_api_client, category):
    query = NOT_EXISTS_IDS_COLLECTIONS_QUERY
    variables = {"filter": {"ids": ["fTEJRuFHU6fd2RU=", "2XwnQNNhwCdEjhP="]}}
    response = user_api_client.post_graphql(query, variables)
    content = get_graphql_content(response, ignore_errors=True)
    message_error = '{"ids": [{"message": "Invalid ID specified.", "code": ""}]}'

    assert len(content["errors"]) == 1
    assert content["errors"][0]["message"] == message_error
    assert content["data"]["productTypes"] is None


MUTATION_BULK_PUBLISH_PRODUCTS = """
        mutation publishManyProducts($ids: [ID]!, $is_published: Boolean!) {
            productBulkPublish(ids: $ids, isPublished: $is_published) {
                count
            }
        }
    """


def test_bulk_publish_products(
    staff_api_client, product_list_unpublished, permission_manage_products
):
    product_list = product_list_unpublished
    assert not any(product.is_published for product in product_list)

    variables = {
        "ids": [
            graphene.Node.to_global_id("Product", product.id)
            for product in product_list
        ],
        "is_published": True,
    }
    response = staff_api_client.post_graphql(
        MUTATION_BULK_PUBLISH_PRODUCTS,
        variables,
        permissions=[permission_manage_products],
    )
    content = get_graphql_content(response)
    product_list = Product.objects.filter(
        id__in=[product.pk for product in product_list]
    )

    assert content["data"]["productBulkPublish"]["count"] == len(product_list)
    assert all(product.is_published for product in product_list)


def test_bulk_unpublish_products(
    staff_api_client, product_list_published, permission_manage_products
):
    product_list = product_list_published
    assert all(product.is_published for product in product_list)

    variables = {
        "ids": [
            graphene.Node.to_global_id("Product", product.id)
            for product in product_list
        ],
        "is_published": False,
    }
    response = staff_api_client.post_graphql(
        MUTATION_BULK_PUBLISH_PRODUCTS,
        variables,
        permissions=[permission_manage_products],
    )
    content = get_graphql_content(response)
    product_list = Product.objects.filter(
        id__in=[product.pk for product in product_list]
    )

    assert content["data"]["productBulkPublish"]["count"] == len(product_list)
    assert not any(product.is_published for product in product_list)


QUERY_AVAILABLE_ATTRIBUTES = """
    query($productTypeId:ID!, $filters: AttributeFilterInput) {
      productType(id: $productTypeId) {
        availableAttributes(first: 10, filter: $filters) {
          edges {
            node {
              id
              slug
            }
          }
        }
      }
    }
"""


def test_product_type_get_unassigned_attributes(
    staff_api_client, permission_manage_products
):
    query = QUERY_AVAILABLE_ATTRIBUTES
    target_product_type, ignored_product_type = ProductType.objects.bulk_create(
        [
            ProductType(name="Type 1", slug="type-1"),
            ProductType(name="Type 2", slug="type-2"),
        ]
    )

    unassigned_attributes = list(
        Attribute.objects.bulk_create(
            [
                Attribute(slug="size", name="Size"),
                Attribute(slug="weight", name="Weight"),
                Attribute(slug="thickness", name="Thickness"),
            ]
        )
    )

    assigned_attributes = list(
        Attribute.objects.bulk_create(
            [Attribute(slug="color", name="Color"), Attribute(slug="type", name="Type")]
        )
    )

    # Ensure that assigning them to another product type
    # doesn't return an invalid response
    ignored_product_type.product_attributes.add(*unassigned_attributes)

    # Assign the other attributes to the target product type
    target_product_type.product_attributes.add(*assigned_attributes)

    gql_unassigned_attributes = get_graphql_content(
        staff_api_client.post_graphql(
            query,
            {
                "productTypeId": graphene.Node.to_global_id(
                    "ProductType", target_product_type.pk
                )
            },
            permissions=[permission_manage_products],
        )
    )["data"]["productType"]["availableAttributes"]["edges"]

    assert len(gql_unassigned_attributes) == len(
        unassigned_attributes
    ), gql_unassigned_attributes

    received_ids = sorted((attr["node"]["id"] for attr in gql_unassigned_attributes))
    expected_ids = sorted(
        (
            graphene.Node.to_global_id("Attribute", attr.pk)
            for attr in unassigned_attributes
        )
    )

    assert received_ids == expected_ids


def test_product_type_filter_unassigned_attributes(
    staff_api_client, permission_manage_products, attribute_list
):
    expected_attribute = attribute_list[0]
    query = QUERY_AVAILABLE_ATTRIBUTES
    product_type = ProductType.objects.create(name="Empty Type")
    product_type_id = graphene.Node.to_global_id("ProductType", product_type.pk)
    filters = {"search": expected_attribute.name}

    found_attributes = get_graphql_content(
        staff_api_client.post_graphql(
            query,
            {"productTypeId": product_type_id, "filters": filters},
            permissions=[permission_manage_products],
        )
    )["data"]["productType"]["availableAttributes"]["edges"]

    assert len(found_attributes) == 1

    _, attribute_id = graphene.Node.from_global_id(found_attributes[0]["node"]["id"])
    assert attribute_id == str(expected_attribute.pk)


QUERY_FILTER_PRODUCT_TYPES = """
    query($filters: ProductTypeFilterInput) {
      productTypes(first: 10, filter: $filters) {
        edges {
          node {
            name
          }
        }
      }
    }
"""


@pytest.mark.parametrize(
    "search, expected_names",
    (
        ("", ["The best juices", "The best beers", "The worst beers"]),
        ("best", ["The best juices", "The best beers"]),
        ("worst", ["The worst beers"]),
        ("average", []),
    ),
)
def test_filter_product_types_by_custom_search_value(
    api_client, search, expected_names
):
    query = QUERY_FILTER_PRODUCT_TYPES

    ProductType.objects.bulk_create(
        [
            ProductType(name="The best juices", slug="best-juices"),
            ProductType(name="The best beers", slug="best-beers"),
            ProductType(name="The worst beers", slug="worst-beers"),
        ]
    )

    variables = {"filters": {"search": search}}

    results = get_graphql_content(api_client.post_graphql(query, variables))["data"][
        "productTypes"
    ]["edges"]

    assert len(results) == len(expected_names)
    matched_names = sorted([result["node"]["name"] for result in results])

    assert matched_names == sorted(expected_names)


def test_product_filter_by_attribute_values(
    staff_api_client,
    permission_manage_products,
    color_attribute,
    pink_attribute_value,
    product_with_variant_with_two_attributes,
):
    query = """
    query Products($filters: ProductFilterInput) {
      products(first: 5, filter: $filters) {
        edges {
        node {
          id
          name
          attributes {
            attribute {
              name
              slug
            }
            values {
              name
              slug
            }
          }
        }
        }
      }
    }
    """
    variables = {
        "attributes": [
            {"slug": color_attribute.slug, "values": [pink_attribute_value.slug]}
        ]
    }
    response = staff_api_client.post_graphql(query, variables)
    content = get_graphql_content(response)
    assert not content["data"]["products"]["edges"] == [
        {
            "node": {
                "attributes": [],
                "name": product_with_variant_with_two_attributes.name,
            }
        }
    ]


MUTATION_CREATE_PRODUCT_WITH_STOCKS = """
mutation createProduct(
        $productType: ID!,
        $category: ID!
        $name: String!,
        $sku: String,
        $stocks: [StockInput!],
        $basePrice: PositiveDecimal!
        $trackInventory: Boolean)
    {
        productCreate(
            input: {
                category: $category,
                productType: $productType,
                name: $name,
                sku: $sku,
                stocks: $stocks,
                trackInventory: $trackInventory,
                basePrice: $basePrice,
            })
        {
            product {
                id
                name
                variants{
                    id
                    sku
                    trackInventory
                    quantity
                    stockQuantity
                }
            }
            productErrors {
                message
                field
                code
            }
        }
    }
    """


def test_create_product_without_variant_creates_stocks(
    staff_api_client,
    category,
    permission_manage_products,
    product_type_without_variant,
    warehouse,
):
    category_id = graphene.Node.to_global_id("Category", category.pk)
    product_type_id = graphene.Node.to_global_id(
        "ProductType", product_type_without_variant.pk
    )
    stocks = [
        {
            "warehouse": graphene.Node.to_global_id("Warehouse", warehouse.pk),
            "quantity": 20,
        }
    ]
    variables = {
        "category": category_id,
        "productType": product_type_id,
        "name": "Test",
        "stocks": stocks,
        "sku": "23434",
        "trackInventory": True,
        "basePrice": Decimal("19"),
    }
    response = staff_api_client.post_graphql(
        MUTATION_CREATE_PRODUCT_WITH_STOCKS,
        variables,
        permissions=[permission_manage_products],
    )
    content = get_graphql_content(response)
    data = content["data"]["productCreate"]
    quantity = data["product"]["variants"][0]["stockQuantity"]
    assert quantity == 20


def test_create_product_with_variants_does_not_create_stock(
    staff_api_client, category, product_type, permission_manage_products, warehouse
):
    category_id = graphene.Node.to_global_id("Category", category.pk)
    product_type_id = graphene.Node.to_global_id("ProductType", product_type.pk)
    stocks = [
        {
            "warehouse": graphene.Node.to_global_id("Warehouse", warehouse.pk),
            "quantity": 20,
        }
    ]
    variables = {
        "category": category_id,
        "productType": product_type_id,
        "name": "Test",
        "quantity": 8,
        "stocks": stocks,
        "sku": "23434",
        "trackInventory": True,
        "basePrice": Decimal("19"),
    }
    response = staff_api_client.post_graphql(
        MUTATION_CREATE_PRODUCT_WITH_STOCKS,
        variables,
        permissions=[permission_manage_products],
    )
    content = get_graphql_content(response)
    variants = content["data"]["productCreate"]["product"]["variants"]
    assert len(variants) == 0
    assert not Stock.objects.exists()


def test_create_stocks_failed(product_with_single_variant, warehouse):
    variant = product_with_single_variant.variants.first()

    second_warehouse = Warehouse.objects.get(pk=warehouse.pk)
    second_warehouse.slug = "second warehouse"
    second_warehouse.pk = None
    second_warehouse.save()

    stocks_data = [
        {"quantity": 10, "warehouse": "123"},
        {"quantity": 10, "warehouse": "321"},
    ]
    warehouses = [warehouse, second_warehouse]
    with pytest.raises(ValidationError):
        create_stocks(variant, stocks_data, warehouses)


def test_create_stocks(variant, warehouse):
    second_warehouse = Warehouse.objects.get(pk=warehouse.pk)
    second_warehouse.slug = "second warehouse"
    second_warehouse.pk = None
    second_warehouse.save()

    assert variant.stocks.count() == 0

    stocks_data = [
        {"quantity": 10, "warehouse": "123"},
        {"quantity": 10, "warehouse": "321"},
    ]
    warehouses = [warehouse, second_warehouse]
    create_stocks(variant, stocks_data, warehouses)

    assert variant.stocks.count() == len(stocks_data)
    assert {stock.warehouse.pk for stock in variant.stocks.all()} == {
        warehouse.pk for warehouse in warehouses
    }
    assert {stock.quantity for stock in variant.stocks.all()} == {
        data["quantity"] for data in stocks_data
    }


def test_update_or_create_variant_stocks(variant, warehouses):
    Stock.objects.create(
        product_variant=variant, warehouse=warehouses[0], quantity=5,
    )
    stocks_data = [
        {"quantity": 10, "warehouse": "123"},
        {"quantity": 10, "warehouse": "321"},
    ]

    ProductVariantStocksUpdate.update_or_create_variant_stocks(
        variant, stocks_data, warehouses
    )

    variant.refresh_from_db()
    assert variant.stocks.count() == 2
    assert {stock.warehouse.pk for stock in variant.stocks.all()} == {
        warehouse.pk for warehouse in warehouses
    }
    assert {stock.quantity for stock in variant.stocks.all()} == {
        data["quantity"] for data in stocks_data
    }


def test_update_or_create_variant_stocks_empty_stocks_data(variant, warehouses):
    Stock.objects.create(
        product_variant=variant, warehouse=warehouses[0], quantity=5,
    )

    ProductVariantStocksUpdate.update_or_create_variant_stocks(variant, [], warehouses)

    variant.refresh_from_db()
    assert variant.stocks.count() == 1
    stock = variant.stocks.first()
    assert stock.warehouse == warehouses[0]
    assert stock.quantity == 5


# Because we use Scalars for Weight this test query tests only a scenario when weight
# value is passed by a variable
MUTATION_CREATE_PRODUCT_WITH_WEIGHT_GQL_VARIABLE = """
mutation createProduct(
        $productType: ID!,
        $category: ID!
        $name: String!,
        $sku: String,
        $basePrice: PositiveDecimal!,
        $weight: WeightScalar)
    {
        productCreate(
            input: {
                category: $category,
                productType: $productType,
                name: $name,
                sku: $sku,
                basePrice: $basePrice,
                weight: $weight
            })
        {
            product {
                id
                weight{
                    value
                    unit
                }
            }
            productErrors {
                message
                field
                code
            }
        }
    }
    """


@pytest.mark.parametrize(
    "weight, expected_weight_value",
    (
        ("0", 0),
        (0, 0),
        (11.11, 11.11),
        (11, 11.0),
        ("11.11", 11.11),
        ({"value": 11.11, "unit": "kg"}, 11.11),
        ({"value": 11, "unit": "g"}, 0.011),
        ({"value": "1", "unit": "ounce"}, 0.028),
    ),
)
def test_create_product_with_weight_variable(
    weight,
    expected_weight_value,
    staff_api_client,
    category,
    permission_manage_products,
    product_type_without_variant,
    site_settings,
):
    category_id = graphene.Node.to_global_id("Category", category.pk)
    product_type_id = graphene.Node.to_global_id(
        "ProductType", product_type_without_variant.pk
    )
    variables = {
        "category": category_id,
        "productType": product_type_id,
        "name": "Test",
        "sku": "23434",
        "basePrice": Decimal("19"),
        "weight": weight,
    }
    response = staff_api_client.post_graphql(
        MUTATION_CREATE_PRODUCT_WITH_WEIGHT_GQL_VARIABLE,
        variables,
        permissions=[permission_manage_products],
    )
    content = get_graphql_content(response)
    result_weight = content["data"]["productCreate"]["product"]["weight"]
    assert result_weight["value"] == expected_weight_value
    assert result_weight["unit"] == site_settings.default_weight_unit.upper()


@pytest.mark.parametrize(
    "weight, expected_weight_value",
    (
        ("0", 0),
        (0, 0),
        ("11.11", 11.11),
        ("11", 11.0),
        ('"11.11"', 11.11),
        ('{value: 11.11, unit: "kg"}', 11.11),
        ('{value: 11, unit: "g"}', 0.011),
        ('{value: "1", unit: "ounce"}', 0.028),
    ),
)
def test_create_product_with_weight_input(
    weight,
    expected_weight_value,
    staff_api_client,
    category,
    permission_manage_products,
    product_type_without_variant,
    site_settings,
):
    # Because we use Scalars for Weight this test query tests only a scenario when
    # weight value is passed by directly in input
    query = f"""
    mutation createProduct(
            $productType: ID!,
            $category: ID!,
            $name: String!,
            $sku: String,
            $basePrice: PositiveDecimal!)
        {{
            productCreate(
                input: {{
                    category: $category,
                    productType: $productType,
                    name: $name,
                    sku: $sku,
                    basePrice: $basePrice,
                    weight: {weight}
                }})
            {{
                product {{
                    id
                    weight{{
                        value
                        unit
                    }}
                }}
                productErrors {{
                    message
                    field
                    code
                }}
            }}
        }}
    """
    category_id = graphene.Node.to_global_id("Category", category.pk)
    product_type_id = graphene.Node.to_global_id(
        "ProductType", product_type_without_variant.pk
    )
    variables = {
        "category": category_id,
        "productType": product_type_id,
        "name": "Test",
        "sku": "23434",
        "basePrice": Decimal("19"),
    }
    response = staff_api_client.post_graphql(
        query, variables, permissions=[permission_manage_products],
    )
    content = get_graphql_content(response)
    result_weight = content["data"]["productCreate"]["product"]["weight"]
    assert result_weight["value"] == expected_weight_value
    assert result_weight["unit"] == site_settings.default_weight_unit.upper()<|MERGE_RESOLUTION|>--- conflicted
+++ resolved
@@ -1925,9 +1925,6 @@
     get_graphql_content(response)
 
 
-<<<<<<< HEAD
-@patch("saleor.plugins.manager.PluginsManager.product_updated")
-=======
 MUTATION_UPDATE_PRODUCT = """
     mutation updateProduct(
         $productId: ID!,
@@ -1997,7 +1994,7 @@
 """
 
 
->>>>>>> 38c395e7
+@patch("saleor.plugins.manager.PluginsManager.product_updated")
 def test_update_product(
     updated_webhook_mock,
     staff_api_client,
