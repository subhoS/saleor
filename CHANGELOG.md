# Changelog

All notable, unreleased changes to this project will be documented in this file. For the released changes, please visit the [Releases](https://github.com/mirumee/saleor/releases) page.

## [Unreleased]

- Account confirmation email - #5126 by @tomaszszymanski129
- Relocate Checkout and CheckoutLine methods into separate module and update checkout related plugins to use them - #4980 by @krzysztofwolski
- Fix problem with free shipping voucher - #4942 by @IKarbowiak
- Add sub-categories to random data - #4949 by @IKarbowiak
- Deprecate `localized` field in Money type - #4952 by @IKarbowiak
- Fix for shipping api doesn't apply taxes - #4913 by @kswiatek92
- Query object translation with only manage_translation permission - #4914 by @fowczarek
- Add customer note to draft orders api - #4973 by @IKarbowiak
- Allow to delete category and leave products - #4970 by @IKarbowiak
- Remove thumbnail generation from migration - #3494 by @kswiatek92
- Rename 'shipping_date' field in fulfillment model to 'created' - #2433 by @kswiatek92
- Reduce number of queries for 'completeCheckout' mutation - #4989 by @IKarbowiak
- Now force pytest to ignore the environment variable containing the django settings module - #4992 by @NyanKiyoshi
- Extend JWT token payload with user information - #4987 by @salwator
- Optimize the queries for product list in the dashboard - #4995 by @IKarbowiak
- Drop dashboard 1.0 - #5000 by @IKarbowiak
- Fixed serialization error on weight fields when running `loaddata` and `dumpdb` - #5005 by @NyanKiyoshi
- Fixed JSON encoding error on Google Analytics reporting - #5004 by @NyanKiyoshi
- Create custom field to translation, use new translation types in translations query - #5007 by @fowczarek
- Take allocated stock in account in `StockAvailability` filter - #5019 by @simonbru
- Generate matching postal codes for US addresses - #5033 by @maarcingebala
- Update debug toolbar - #5032 by @IKarbowiak
- Allow staff member to receive notification about customers orders - #4993 by @kswiatek92
- JWT payload now contains user global id - #5039 by @salwator
- Made middleware path resolving lazy and refactored middleware names - #5041 by @NyanKiyoshi
- Generate slug in attribute value save - #5055 by @fowczarek
- Fix order status after order update - #5072 by @fowczarek
- Extend top-level connection resolvers with ability to sort results - #5018 by @fowczarek
- Drop storefront 1.0 - #5043 by @IKarbowiak
- Replace permissions strings with enums - #5038 by @kswiatek92
- Remove gateways forms and templates - #5075 by @IKarbowiak
- Add `Wishlist` models and GraphQL endpoints - #5021 by @derenio
- Remove deprecated code - #5107 by @IKarbowiak
- Fix voucher start date filtering - #5133 by @dominik-zeglen
- Search by sku in products query - #5117 by @fowczarek
- Send fulfillment update email - #5118 by @IKarbowiak
- Add address query - #5148 by @kswiatek92
- Add `checkout_quantity_changed` webhook - #5042 by @derenio
- Remove unnecessary manage_orders permission - #5142 by @kswiatek92
- Mutation to change user email - #5076 by @kswiatek92
- Add mypy checks - #5150 by @IKarbowiak
- Move extracting user or service_account from context to utils - #5152 by @kswiatek92
- Add deprecate description to order status/created arguments - #5076 by @kswiatek92
- Fix getting title field in page mutations #5160 by @maarcingebala
<<<<<<< HEAD
- Add warehouses and stocks- #4986 by @szewczykmira
=======
- Copy public and private metadata from the checkout to the order upon creation -  #5165 by @dankolbman
>>>>>>> 48379722

## 2.9.0

### API

- Add mutation to change customer's first name last name - #4489 by @fowczarek
- Add mutation to delete customer's account - #4494 by @fowczarek
- Add mutation to change customer's password - #4656 by @fowczarek
- Add ability to customize email sender address in emails sent by Saleor - #4820 by @NyanKiyoshi
- Add ability to filter attributes per global ID - #4640 by @NyanKiyoshi
- Add ability to search product types by value (through the name) - #4647 by @NyanKiyoshi
- Add queries and mutation for serving and saving the configuration of all plugins - #4576 by @korycins
- Add `redirectUrl` to staff and user create mutations - #4717 by @fowczarek
- Add error codes to mutations responses - #4676 by @Kwaidan00
- Add translations to countries in `shop` query - #4732 by @fowczarek
- Add support for sorting product by their attribute values through given attribute ID - #4740 by @NyanKiyoshi
- Add descriptions for queries and query arguments - #4758 by @maarcingebala
- Add support for Apollo Federation - #4825 by @salwator
- Add mutation to create multiple product variants at once - #4735 by @fowczarek
- Add default value to custom errors - #4797 by @fowczarek
- Extend `availablePaymentGateways` field with gateways' configuration data - #4774 by @salwator
- Change `AddressValidationRules` API - #4655 by @Kwaidan00
- Use search in a consistent way; add sort by product type name and publication status to `products` query. - #4715 by @fowczarek
- Unify `menuItemMove` mutation with other reordering mutations - #4734 by @NyanKiyoshi
- Don't create an order when the payment was unsuccessful - #4500 by @NyanKiyoshi
- Don't require shipping information in checkout for digital orders - #4573 by @NyanKiyoshi
- Drop `manage_users` permission from the `permissions` query - #4854 by @maarcingebala
- Deprecate `inCategory` and `inCollection` attributes filters in favor of `filter` argument - #4700 by @NyanKiyoshi & @khalibloo
- Remove `PaymentGatewayEnum` from the schema, as gateways now are dynamic plugins - #4756 by @salwator
- Require `manage_products` permission to query `costPrice` and `stockQuantity` fields - #4753 by @NyanKiyoshi
- Refactor account mutations - #4510, #4668 by @fowczarek
- Fix generating random avatars when updating staff accounts - #4521 by @maarcingebala
- Fix updating JSON menu representation in mutations - #4524 by @maarcingebala
- Fix setting variant's `priceOverride` and `costPrice` to `null` - #4754 by @NyanKiyoshi
- Fix fetching staff user without `manage_users` permission - #4835 by @fowczarek
- Ensure that a GraphQL query is a string - #4836 by @nix010
- Add ability to configure the password reset link - #4863 by @fowczarek

### Core

- Add enterprise-grade attributes management - #4351 by @dominik-zeglen and @NyanKiyoshix
- Add extensions manager - #4497 by @korycins
- Add service accounts - backend support - #4689 by @korycins
- Add support for webhooks - #4731 by @korycins
- Migrate the attributes mapping from HStore to many-to-many relation - #4663 by @NyanKiyoshi
- Create general abstraction for object metadata - #4447 by @salwator
- Add metadata to `Order` and `Fulfillment` models - #4513, #4866 by @szewczykmira
- Migrate the tax calculations to plugins - #4497 by @korycins
- Rewrite payment gateways using plugin architecture - #4669 by @salwator
- Rewrite Stripe integration to use PaymentIntents API - #4606 by @salwator
- Refactor password recovery system - #4617 by @fowczarek
- Add functionality to sort products by their "minimal variant price" - #4416 by @derenio
- Add voucher's "once per customer" feature - #4442 by @fowczarek
- Add validations for minimum password length in settings - #4735 by @fowczarek
- Add form to configure payments in the dashboard - #4807 by @szewczykmira
- Change `unique_together` in `AttributeValue` - #4805 by @fowczarek
- Change max length of SKU to 255 characters - #4811 by @lex111
- Distinguish `OrderLine` product name and variant name - #4702 by @fowczarek
- Fix updating order status after automatic fulfillment of digital products - #4709 by @korycins
- Fix error when updating or creating a sale with missing required values - #4778 by @NyanKiyoshi
- Fix error filtering pages by URL in the dashboard 1.0 - #4776 by @NyanKiyoshi
- Fix display of the products tax rate in the details page of dashboard 1.0 - #4780 by @NyanKiyoshi
- Fix adding the same product into a collection multiple times - #4518 by @NyanKiyoshi
- Fix crash when placing an order when a customer happens to have the same address more than once - #4824 by @NyanKiyoshi
- Fix time zone based tests - #4468 by @fowczarek
- Fix serializing empty URLs as a string when creating menu items - #4616 by @maarcingebala
- The invalid IP address in HTTP requests now fallback to the requester's IP address. - #4597 by @NyanKiyoshi
- Fix product variant update with current attribute values - #4936 by @fowczarek

### Dashboard 2.0

- Allow selecting the number of rows displayed in dashboard's list views - #4414 by @benekex2
- Add ability to toggle visible columns in product list - #4608 by @dominik-zeglen
- Add voucher settings - #4556 by @benekex2
- Contrast improvements - #4508 by @benekex2
- Display menu item form errors - #4551 by @dominik-zeglen
- Do not allow random IDs to appear in snapshots - #4495 by @dominik-zeglen
- Input UI changes - #4542 by @benekex2
- Implement new menu design - #4476 by @benekex2
- Refetch attribute list after closing modal - #4615 by @dominik-zeglen
- Add config for Testcafe - #4553 by @dominik-zeglen
- Fix product type taxes select - #4453 by @benekex2
- Fix form reloading - #4467 by @dominik-zeglen
- Fix voucher limit value when checkbox unchecked - #4456 by @benekex2
- Fix searches and pickers - #4487 by @dominik-zeglen
- Fix dashboard menu styles - #4491 by @benekex2
- Fix menu responsiveness - #4511 by @benekex2
- Fix loosing focus while typing in the product description field - #4549 by @dominik-zeglen
- Fix MUI warnings - #4588 by @dominik-zeglen
- Fix bulk action checkboxes - #4618 by @dominik-zeglen
- Fix rendering user avatar when it's empty #4546 by @maarcingebala
- Remove Dashboard 2.0 files form Saleor repository - #4631 by @dominik-zeglen

### Other notable changes

- Replace Pipenv with Poetry - #3894 by @michaljelonek
- Upgrade `django-prices` to v2.1 - #4639 by @NyanKiyoshi
- Disable reports from uWSGI about broken pipe and write errors from disconnected clients - #4596 by @NyanKiyoshi
- Fix the random failures of `populatedb` trying to create users with an existing email - #4769 by @NyanKiyoshi
- Enforce `pydocstyle` for Python docstrings over the project - #4562 by @NyanKiyoshi
- Move Django Debug Toolbar to dev requirements - #4454 by @derenio
- Change license for artwork to CC-BY 4.0
- New translations:
  - Greek

## 2.8.0

### Core

- Avatax backend support - #4310 by @korycins
- Add ability to store used payment sources in gateways (first implemented in Braintree) - #4195 by @salwator
- Add ability to specify a minimal quantity of checkout items for a voucher - #4427 by @fowczarek
- Change the type of start and end date fields from Date to DateTime - #4293 by @fowczarek
- Revert the custom dynamic middlewares - #4452 by @NyanKiyoshi

### Dashboard 2.0

- UX improvements in Vouchers section - #4362 by @benekex2
- Add company address configuration - #4432 by @benekex2
- Require name when saving a custom list filter - #4269 by @benekex2
- Use `esModuleInterop` flag in `tsconfig.json` to simplify imports - #4372 by @dominik-zeglen
- Use hooks instead of a class component in forms - #4374 by @dominik-zeglen
- Drop CSRF token header from API client - #4357 by @dominik-zeglen
- Fix various bugs in the product section - #4429 by @dominik-zeglen

### Other notable changes

- Fix error when creating a checkout with voucher code - #4292 by @NyanKiyoshi
- Fix error when users enter an invalid phone number in an address - #4404 by @NyanKiyoshi
- Fix error when adding a note to an anonymous order - #4319 by @NyanKiyoshi
- Fix gift card duplication error in the `populatedb` script - #4336 by @fowczarek
- Fix vouchers apply once per order - #4339 by @fowczarek
- Fix discount tests failing at random - #4401 by @korycins
- Add `SPECIFIC_PRODUCT` type to `VoucherType` - #4344 by @fowczarek
- New translations:
  - Icelandic
- Refactored the backend side of `checkoutCreate` to improve performances and prevent side effects over the user's checkout if the checkout creation was to fail. - #4367 by @NyanKiyoshi
- Refactored the logic of cleaning the checkout shipping method over the API, so users do not lose the shipping method when updating their checkout. If the shipping method becomes invalid, it will be replaced by the cheapest available. - #4367 by @NyanKiyoshi & @szewczykmira
- Refactored process of getting available shipping methods to make it easier to understand and prevent human-made errors. - #4367 by @NyanKiyoshi
- Moved 3D secure option to Braintree plugin configuration and update config structure mechanism - #4751 by @salwator

## 2.7.0

### API

- Create order only when payment is successful - #4154 by @NyanKiyoshi
- Order Events containing order lines or fulfillment lines now return the line object in the GraphQL API - #4114 by @NyanKiyoshi
- GraphQL now prints exceptions to stderr as well as returning them or not - #4148 by @NyanKiyoshi
- Refactored API resolvers to static methods with root typing - #4155 by @NyanKiyoshi
- Add phone validation in the GraphQL API to handle the library upgrade - #4156 by @NyanKiyoshi

### Core

- Add basic Gift Cards support in the backend - #4025 by @fowczarek
- Add the ability to sort products within a collection - #4123 by @NyanKiyoshi
- Implement customer events - #4094 by @NyanKiyoshi
- Merge "authorize" and "capture" operations - #4098 by @korycins, @NyanKiyoshi
- Separate the Django middlewares from the GraphQL API middlewares - #4102 by @NyanKiyoshi, #4186 by @cmiacz

### Dashboard 2.0

- Add navigation section - #4012 by @dominik-zeglen
- Add filtering on product list - #4193 by @dominik-zeglen
- Add filtering on orders list - #4237 by @dominik-zeglen
- Change input style and improve Storybook stories - #4115 by @dominik-zeglen
- Migrate deprecated fields in Dashboard 2.0 - #4121 by @benekex2
- Add multiple select checkbox - #4133, #4146 by @benekex2
- Rename menu items in Dashboard 2.0 - #4172 by @benekex2
- Category delete modal improvements - #4171 by @benekex2
- Close modals on click outside - #4236 - by @benekex2
- Use date localize hook in translations - #4202 by @dominik-zeglen
- Unify search API - #4200 by @dominik-zeglen
- Default default PAGINATE_BY - #4238 by @dominik-zeglen
- Create generic filtering interface - #4221 by @dominik-zeglen
- Add default state to rich text editor = #4281 by @dominik-zeglen
- Fix translation discard button - #4109 by @benekex2
- Fix draftail options and icons - #4132 by @benekex2
- Fix typos and messages in Dashboard 2.0 - #4168 by @benekex2
- Fix view all orders button - #4173 by @benekex2
- Fix visibility card view - #4198 by @benekex2
- Fix query refetch after selecting an object in list - #4272 by @dominik-zeglen
- Fix image selection in variants - #4270 by @benekex2
- Fix collection search - #4267 by @dominik-zeglen
- Fix quantity height in draft order edit - #4273 by @benekex2
- Fix checkbox clickable area size - #4280 by @dominik-zeglen
- Fix breaking object selection in menu section - #4282 by @dominik-zeglen
- Reset selected items when tab switch - #4268 by @benekex2

### Other notable changes

- Add support for Google Cloud Storage - #4127 by @chetabahana
- Adding a nonexistent variant to checkout no longer crashes - #4166 by @NyanKiyoshi
- Disable storage of Celery results - #4169 by @NyanKiyoshi
- Disable polling in Playground - #4188 by @maarcingebala
- Cleanup code for updated function names and unused argument - #4090 by @jxltom
- Users can now add multiple "Add to Cart" forms in a single page - #4165 by @NyanKiyoshi
- Fix incorrect argument in `get_client_token` in Braintree integration - #4182 by @maarcingebala
- Fix resolving attribute values when transforming them to HStore - #4161 by @maarcingebala
- Fix wrong calculation of subtotal in cart page - #4145 by @korycins
- Fix margin calculations when product/variant price is set to zero - #4170 by @MahmoudRizk
- Fix applying discounts in checkout's subtotal calculation in API - #4192 by @maarcingebala
- Fix GATEWAYS_ENUM to always contain all implemented payment gateways - #4108 by @koradon

## 2.6.0

### API

- Add unified filtering interface in resolvers - #3952, #4078 by @korycins
- Add mutations for bulk actions - #3935, #3954, #3967, #3969, #3970 by @akjanik
- Add mutation for reordering menu items - #3958 by @NyanKiyoshi
- Optimize queries for single nodes - #3968 @NyanKiyoshi
- Refactor error handling in mutations #3891 by @maarcingebala & @akjanik
- Specify mutation permissions through Meta classes - #3980 by @NyanKiyoshi
- Unify pricing access in products and variants - #3948 by @NyanKiyoshi
- Use only_fields instead of exclude_fields in type definitions - #3940 by @michaljelonek
- Prefetch collections when getting sales of a bunch of products - #3961 by @NyanKiyoshi
- Remove unnecessary dedents from GraphQL schema so new Playground can work - #4045 by @salwator
- Restrict resolving payment by ID - #4009 @NyanKiyoshi
- Require `checkoutId` for updating checkout's shipping and billing address - #4074 by @jxltom
- Handle errors in `TokenVerify` mutation - #3981 by @fowczarek
- Unify argument names in types and resolvers - #3942 by @NyanKiyoshi

### Core

- Use Black as the default code formatting tool - #3852 by @krzysztofwolski and @NyanKiyoshi
- Dropped Python 3.5 support - #4028 by @korycins
- Rename Cart to Checkout - #3963 by @michaljelonek
- Use data classes to exchange data with payment gateways - #4028 by @korycins
- Refactor order events - #4018 by @NyanKiyoshi

### Dashboard 2.0

- Add bulk actions - #3955 by @dominik-zeglen
- Add user avatar management - #4030 by @benekex2
- Add navigation drawer support on mobile devices - #3839 by @benekex2
- Fix rendering validation errors in product form - #4024 by @benekex2
- Move dialog windows to query string rather than router paths - #3953 by @dominik-zeglen
- Update order events types - #4089 by @jxltom
- Code cleanup by replacing render props with react hooks - #4010 by @dominik-zeglen

### Other notable changes

- Add setting to enable Django Debug Toolbar - #3983 by @koradon
- Use newest GraphQL Playground - #3971 by @salwator
- Ensure adding to quantities in the checkout is respecting the limits - #4005 by @NyanKiyoshi
- Fix country area choices - #4008 by @fowczarek
- Fix price_range_as_dict function - #3999 by @zodiacfireworks
- Fix the product listing not showing in the voucher when there were products selected - #4062 by @NyanKiyoshi
- Fix crash in Dashboard 1.0 when updating an order address's phone number - #4061 by @NyanKiyoshi
- Reduce the time of tests execution by using dummy password hasher - #4083 by @korycins
- Set up explicit **hash** function - #3979 by @akjanik
- Unit tests use none as media root - #3975 by @korycins
- Update file field styles with materializecss template filter - #3998 by @zodiacfireworks
- New translations:
  - Albanian
  - Colombian Spanish
  - Lithuanian

## 2.5.0

### API

- Add query to fetch draft orders - #3809 by @michaljelonek
- Add bulk delete mutations - #3838 by @michaljelonek
- Add `languageCode` enum to API - #3819 by @michaljelonek, #3854 by @jxltom
- Duplicate address instances in checkout mutations - #3866 by @pawelzar
- Restrict access to `orders` query for unauthorized users - #3861 by @pawelzar
- Support setting address as default in address mutations - #3787 by @jxltom
- Fix phone number validation in GraphQL when country prefix not given - #3905 by @patrys
- Report pretty stack traces in DEBUG mode - #3918 by @patrys

### Core

- Drop support for Django 2.1 and Django 1.11 (previous LTS) - #3929 by @patrys
- Fulfillment of digital products - #3868 by @korycins
- Introduce avatars for staff accounts - #3878 by @pawelzar
- Refactor the account avatars path from a relative to absolute - #3938 by @NyanKiyoshi

### Dashboard 2.0

- Add translations section - #3884 by @dominik-zeglen
- Add light/dark theme - #3856 by @dominik-zeglen
- Add customer's address book view - #3826 by @dominik-zeglen
- Add "Add variant" button on the variant details page = #3914 by @dominik-zeglen
- Add back arrows in "Configure" subsections - #3917 by @dominik-zeglen
- Display avatars in staff views - #3922 by @dominik-zeglen
- Prevent user from changing his own status and permissions - #3922 by @dominik-zeglen
- Fix crashing product create view - #3837, #3910 by @dominik-zeglen
- Fix layout in staff members details page - #3857 by @dominik-zeglen
- Fix unfocusing rich text editor - #3902 by @dominik-zeglen
- Improve accessibility - #3856 by @dominik-zeglen

### Other notable changes

- Improve user and staff management in dashboard 1.0 - #3781 by @jxltom
- Fix default product tax rate in Dashboard 1.0 - #3880 by @pawelzar
- Fix logo in docs - #3928 by @michaljelonek
- Fix name of logo file - #3867 by @jxltom
- Fix variants for juices in example data - #3926 by @michaljelonek
- Fix alignment of the cart dropdown on new bootstrap version - #3937 by @NyanKiyoshi
- Refactor the account avatars path from a relative to absolute - #3938 by @NyanKiyoshi
- New translations:
  - Armenian
  - Portuguese
  - Swahili
  - Thai

## 2.4.0

### API

- Add model translations support in GraphQL API - #3789 by @michaljelonek
- Add mutations to manage addresses for authenticated customers - #3772 by @Kwaidan00, @maarcingebala
- Add mutation to apply vouchers in checkout - #3739 by @Kwaidan00
- Add thumbnail field to `OrderLine` type - #3737 by @michaljelonek
- Add a query to fetch order by token - #3740 by @michaljelonek
- Add city choices and city area type to address validator API - #3788 by @jxltom
- Fix access to unpublished objects in API - #3724 by @Kwaidan00
- Fix bug where errors are not returned when creating fulfillment with a non-existent order line - #3777 by @jxltom
- Fix `productCreate` mutation when no product type was provided - #3804 by @michaljelonek
- Enable database search in products query - #3736 by @michaljelonek
- Use authenticated user's email as default email in creating checkout - #3726 by @jxltom
- Generate voucher code if it wasn't provided in mutation - #3717 by @Kwaidan00
- Improve limitation of vouchers by country - #3707 by @michaljelonek
- Only include canceled fulfillments for staff in fulfillment API - #3778 by @jxltom
- Support setting address as when creating customer address #3782 by @jxltom
- Fix generating slug from title - #3816 by @maarcingebala
- Add `variant` field to `OrderLine` type - #3820 by @maarcingebala

### Core

- Add JSON fields to store rich-text content - #3756 by @michaljelonek
- Add function to recalculate total order weight - #3755 by @Kwaidan00, @maarcingebala
- Unify cart creation logic in API and Django views - #3761, #3790 by @maarcingebala
- Unify payment creation logic in API and Django views - #3715 by @maarcingebala
- Support partially charged and refunded payments - #3735 by @jxltom
- Support partial fulfillment of ordered items - #3754 by @jxltom
- Fix applying discounts when a sale has no end date - #3595 by @cprinos

### Dashboard 2.0

- Add "Discounts" section - #3654 by @dominik-zeglen
- Add "Pages" section; introduce Draftail WYSIWYG editor - #3751 by @dominik-zeglen
- Add "Shipping Methods" section - #3770 by @dominik-zeglen
- Add support for date and datetime components - #3708 by @dominik-zeglen
- Restyle app layout - #3811 by @dominik-zeglen

### Other notable changes

- Unify model field names related to models' public access - `publication_date` and `is_published` - #3706 by @michaljelonek
- Improve filter orders by payment status - #3749 @jxltom
- Refactor translations in emails - #3701 by @Kwaidan00
- Use exact image versions in docker-compose - #3742 by @ashishnitinpatil
- Sort order payment and history in descending order - #3747 by @jxltom
- Disable style-loader in dev mode - #3720 by @jxltom
- Add ordering to shipping method - #3806 by @michaljelonek
- Add missing type definition for dashboard 2.0 - #3776 by @jxltom
- Add header and footer for checkout success pages #3752 by @jxltom
- Add instructions for using local assets in Docker - #3723 by @michaljelonek
- Update S3 deployment documentation to include CORS configuration note - #3743 by @NyanKiyoshi
- Fix missing migrations for is_published field of product and page model - #3757 by @jxltom
- Fix problem with l10n in Braintree payment gateway template - #3691 by @Kwaidan00
- Fix bug where payment is not filtered from active ones when creating payment - #3732 by @jxltom
- Fix incorrect cart badge location - #3786 by @jxltom
- Fix storefront styles after bootstrap is updated to 4.3.1 - #3753 by @jxltom
- Fix logo size in different browser and devices with different sizes - #3722 by @jxltom
- Rename dumpdata file `db.json` to `populatedb_data.json` - #3810 by @maarcingebala
- Prefetch collections for product availability - #3813 by @michaljelonek
- Bump django-graphql-jwt - #3814 by @michaljelonek
- Fix generating slug from title - #3816 by @maarcingebala
- New translations:
  - Estonian
  - Indonesian

## 2.3.1

- Fix access to private variant fields in API - #3773 by maarcingebala
- Limit access of quantity and allocated quantity to staff in GraphQL API #3780 by @jxltom

## 2.3.0

### API

- Return user's last checkout in the `User` type - #3578 by @fowczarek
- Automatically assign checkout to the logged in user - #3587 by @fowczarek
- Expose `chargeTaxesOnShipping` field in the `Shop` type - #3603 by @fowczarek
- Expose list of enabled payment gateways - #3639 by @fowczarek
- Validate uploaded files in a unified way - #3633 by @fowczarek
- Add mutation to trigger fetching tax rates - #3622 by @fowczarek
- Use USERNAME_FIELD instead of hard-code email field when resolving user - #3577 by @jxltom
- Require variant and quantity fields in `CheckoutLineInput` type - #3592 by @jxltom
- Preserve order of nodes in `get_nodes_or_error` function - #3632 by @jxltom
- Add list mutations for `Voucher` and `Sale` models - #3669 by @michaljelonek
- Use proper type for countries in `Voucher` type - #3664 by @michaljelonek
- Require email in when creating checkout in API - #3667 by @michaljelonek
- Unify returning errors in the `tokenCreate` mutation - #3666 by @michaljelonek
- Use `Date` field in Sale/Voucher inputs - #3672 by @michaljelonek
- Refactor checkout mutations - #3610 by @fowczarek
- Refactor `clean_instance`, so it does not returns errors anymore - #3597 by @akjanik
- Handle GraphqQL syntax errors - #3576 by @jxltom

### Core

- Refactor payments architecture - #3519 by @michaljelonek
- Improve Docker and `docker-compose` configuration - #3657 by @michaljelonek
- Allow setting payment status manually for dummy gateway in Storefront 1.0 - #3648 by @jxltom
- Infer default transaction kind from operation type - #3646 by @jxltom
- Get correct payment status for order without any payments - #3605 by @jxltom
- Add default ordering by `id` for `CartLine` model - #3593 by @jxltom
- Fix "set password" email sent to customer created in the dashboard - #3688 by @Kwaidan00

### Dashboard 2.0

- ️Add taxes section - #3622 by @dominik-zeglen
- Add drag'n'drop image upload - #3611 by @dominik-zeglen
- Unify grid handling - #3520 by @dominik-zeglen
- Add component generator - #3670 by @dominik-zeglen
- Throw Typescript errors while snapshotting - #3611 by @dominik-zeglen
- Simplify mutation's error checking - #3589 by @dominik-zeglen
- Fix order cancelling - #3624 by @dominik-zeglen
- Fix logo placement - #3602 by @dominik-zeglen

### Other notable changes

- Register Celery task for updating exchange rates - #3599 by @jxltom
- Fix handling different attributes with the same slug - #3626 by @jxltom
- Add missing migrations for tax rate choices - #3629 by @jxltom
- Fix `TypeError` on calling `get_client_token` - #3660 by @michaljelonek
- Make shipping required as default when creating product types - #3655 by @jxltom
- Display payment status on customer's account page in Storefront 1.0 - #3637 by @jxltom
- Make order fields sequence in Dashboard 1.0 same as in Dashboard 2.0 - #3606 by @jxltom
- Fix returning products for homepage for the currently viewing user - #3598 by @jxltom
- Allow filtering payments by status in Dashboard 1.0 - #3608 by @jxltom
- Fix typo in the definition of order status - #3649 by @jxltom
- Add margin for order notes section - #3650 by @jxltom
- Fix logo position - #3609, #3616 by @jxltom
- Storefront visual improvements - #3696 by @piotrgrundas
- Fix product list price filter - #3697 by @Kwaidan00
- Redirect to success page after successful payment - #3693 by @Kwaidan00

## 2.2.0

### API

- Use `PermissionEnum` as input parameter type for `permissions` field - #3434 by @maarcingebala
- Add "authorize" and "charge" mutations for payments - #3426 by @jxltom
- Add alt text to product thumbnails and background images of collections and categories - #3429 by @fowczarek
- Fix passing decimal arguments = #3457 by @fowczarek
- Allow sorting products by the update date - #3470 by @jxltom
- Validate and clear the shipping method in draft order mutations - #3472 by @fowczarek
- Change tax rate field to choice field - #3478 by @fowczarek
- Allow filtering attributes by collections - #3508 by @maarcingebala
- Resolve to `None` when empty object ID was passed as mutation argument - #3497 by @maarcingebala
- Change `errors` field type from [Error] to [Error!] - #3489 by @fowczarek
- Support creating default variant for product types that don't use multiple variants - #3505 by @fowczarek
- Validate SKU when creating a default variant - #3555 by @fowczarek
- Extract enums to separate files - #3523 by @maarcingebala

### Core

- Add Stripe payment gateway - #3408 by @jxltom
- Add `first_name` and `last_name` fields to the `User` model - #3101 by @fowczarek
- Improve several payment validations - #3418 by @jxltom
- Optimize payments related database queries - #3455 by @jxltom
- Add publication date to collections - #3369 by @k-brk
- Fix hard-coded site name in order PDFs - #3526 by @NyanKiyoshi
- Update favicons to the new style - #3483 by @dominik-zeglen
- Fix migrations for default currency - #3235 by @bykof
- Remove Elasticsearch from `docker-compose.yml` - #3482 by @maarcingebala
- Resort imports in tests - #3471 by @jxltom
- Fix the no shipping orders payment crash on Stripe - #3550 by @NyanKiyoshi
- Bump backend dependencies - #3557 by @maarcingebala. This PR removes security issue CVE-2019-3498 which was present in Django 2.1.4. Saleor however wasn't vulnerable to this issue as it doesn't use the affected `django.views.defaults.page_not_found()` view.
- Generate random data using the default currency - #3512 by @stephenmoloney
- New translations:
  - Catalan
  - Serbian

### Dashboard 2.0

- Restyle product selection dialogs - #3499 by @dominik-zeglen, @maarcingebala
- Fix minor visual bugs in Dashboard 2.0 - #3433 by @dominik-zeglen
- Display warning if order draft has missing data - #3431 by @dominik-zeglen
- Add description field to collections - #3435 by @dominik-zeglen
- Add query batching - #3443 by @dominik-zeglen
- Use autocomplete fields in country selection - #3443 by @dominik-zeglen
- Add alt text to categories and collections - #3461 by @dominik-zeglen
- Use first and last name of a customer or staff member in UI - #3247 by @Bonifacy1, @dominik-zeglen
- Show error page if an object was not found - #3463 by @dominik-zeglen
- Fix simple product's inventory data saving bug - #3474 by @dominik-zeglen
- Replace `thumbnailUrl` with `thumbnail { url }` - #3484 by @dominik-zeglen
- Change "Feature on Homepage" switch behavior - #3481 by @dominik-zeglen
- Expand payment section in order view - #3502 by @dominik-zeglen
- Change TypeScript loader to speed up the build process - #3545 by @patrys

### Bugfixes

- Do not show `Pay For Order` if order is partly paid since partial payment is not supported - #3398 by @jxltom
- Fix attribute filters in the products category view - #3535 by @fowczarek
- Fix storybook dependencies conflict - #3544 by @dominik-zeglen

## 2.1.0

### API

- Change selected connection fields to lists - #3307 by @fowczarek
- Require pagination in connections - #3352 by @maarcingebala
- Replace Graphene view with a custom one - #3263 by @patrys
- Change `sortBy` parameter to use enum type - #3345 by @fowczarek
- Add `me` query to fetch data of a logged-in user - #3202, #3316 by @fowczarek
- Add `canFinalize` field to the Order type - #3356 by @fowczarek
- Extract resolvers and mutations to separate files - #3248 by @fowczarek
- Add VAT tax rates field to country - #3392 by @michaljelonek
- Allow creating orders without users - #3396 by @fowczarek

### Core

- Add Razorpay payment gatway - #3205 by @NyanKiyoshi
- Use standard tax rate as a default tax rate value - #3340 by @fowczarek
- Add description field to the Collection model - #3275 by @fowczarek
- Enforce the POST method on VAT rates fetching - #3337 by @NyanKiyoshi
- Generate thumbnails for category/collection background images - #3270 by @NyanKiyoshi
- Add warm-up support in product image creation mutation - #3276 by @NyanKiyoshi
- Fix error in the `populatedb` script when running it not from the project root - #3272 by @NyanKiyoshi
- Make Webpack rebuilds fast - #3290 by @patrys
- Skip installing Chromium to make deployment faster - #3227 by @jxltom
- Add default test runner - #3258 by @jxltom
- Add Transifex client to Pipfile - #3321 by @jxltom
- Remove additional pytest arguments in tox - #3338 by @jxltom
- Remove test warnings - #3339 by @jxltom
- Remove runtime warning when product has discount - #3310 by @jxltom
- Remove `django-graphene-jwt` warnings - #3228 by @jxltom
- Disable deprecated warnings - #3229 by @jxltom
- Add `AWS_S3_ENDPOINT_URL` setting to support DigitalOcean spaces. - #3281 by @hairychris
- Add `.gitattributes` file to hide diffs for generated files on Github - #3055 by @NyanKiyoshi
- Add database sequence reset to `populatedb` - #3406 by @michaljelonek
- Get authorized amount from succeeded auth transactions - #3417 by @jxltom
- Resort imports by `isort` - #3412 by @jxltom

### Dashboard 2.0

- Add confirmation modal when leaving view with unsaved changes - #3375 by @dominik-zeglen
- Add dialog loading and error states - #3359 by @dominik-zeglen
- Split paths and urls - #3350 by @dominik-zeglen
- Derive state from props in forms - #3360 by @dominik-zeglen
- Apply debounce to autocomplete fields - #3351 by @dominik-zeglen
- Use Apollo signatures - #3353 by @dominik-zeglen
- Add order note field in the order details view - #3346 by @dominik-zeglen
- Add app-wide progress bar - #3312 by @dominik-zeglen
- Ensure that all queries are built on top of TypedQuery - #3309 by @dominik-zeglen
- Close modal windows automatically - #3296 by @dominik-zeglen
- Move URLs to separate files - #3295 by @dominik-zeglen
- Add basic filters for products and orders list - #3237 by @Bonifacy1
- Fetch default currency from API - #3280 by @dominik-zeglen
- Add `displayName` property to components - #3238 by @Bonifacy1
- Add window titles - #3279 by @dominik-zeglen
- Add paginator component - #3265 by @dominik-zeglen
- Update Material UI to 3.6 - #3387 by @patrys
- Upgrade React, Apollo, Webpack and Babel - #3393 by @patrys
- Add pagination for required connections - #3411 by @dominik-zeglen

### Bugfixes

- Fix language codes - #3311 by @jxltom
- Fix resolving empty attributes list - #3293 by @maarcingebala
- Fix range filters not being applied - #3385 by @michaljelonek
- Remove timeout for updating image height - #3344 by @jxltom
- Return error if checkout was not found - #3289 by @maarcingebala
- Solve an auto-resize conflict between Materialize and medium-editor - #3367 by @adonig
- Fix calls to `ngettext_lazy` - #3380 by @patrys
- Filter preauthorized order from succeeded transactions - #3399 by @jxltom
- Fix incorrect country code in fixtures - #3349 by @bingimar
- Fix updating background image of a collection - #3362 by @fowczarek & @dominik-zeglen

### Docs

- Document settings related to generating thumbnails on demand - #3329 by @NyanKiyoshi
- Improve documentation for Heroku deployment - #3170 by @raybesiga
- Update documentation on Docker deployment - #3326 by @jxltom
- Document payment gateway configuration - #3376 by @NyanKiyoshi

## 2.0.0

### API

- Add mutation to delete a customer; add `isActive` field in `customerUpdate` mutation - #3177 by @maarcingebala
- Add mutations to manage authorization keys - #3082 by @maarcingebala
- Add queries for dashboard homepage - #3146 by @maarcingebala
- Allows user to unset homepage collection - #3140 by @oldPadavan
- Use enums as permission codes - #3095 by @the-bionic
- Return absolute image URLs - #3182 by @maarcingebala
- Add `backgroundImage` field to `CategoryInput` - #3153 by @oldPadavan
- Add `dateJoined` and `lastLogin` fields in `User` type - #3169 by @maarcingebala
- Separate `parent` input field from `CategoryInput` - #3150 by @akjanik
- Remove duplicated field in Order type - #3180 by @maarcingebala
- Handle empty `backgroundImage` field in API - #3159 by @maarcingebala
- Generate name-based slug in collection mutations - #3145 by @akjanik
- Remove products field from `collectionUpdate` mutation - #3141 by @oldPadavan
- Change `items` field in `Menu` type from connection to list - #3032 by @oldPadavan
- Make `Meta.description` required in `BaseMutation` - #3034 by @oldPadavan
- Apply `textwrap.dedent` to GraphQL descriptions - #3167 by @fowczarek

### Dashboard 2.0

- Add collection management - #3135 by @dominik-zeglen
- Add customer management - #3176 by @dominik-zeglen
- Add homepage view - #3155, #3178 by @Bonifacy1 and @dominik-zeglen
- Add product type management - #3052 by @dominik-zeglen
- Add site settings management - #3071 by @dominik-zeglen
- Escape node IDs in URLs - #3115 by @dominik-zeglen
- Restyle categories section - #3072 by @Bonifacy1

### Other

- Change relation between `ProductType` and `Attribute` models - #3097 by @maarcingebala
- Remove `quantity-allocated` generation in `populatedb` script - #3084 by @MartinSeibert
- Handle `Money` serialization - #3131 by @Pacu2
- Do not collect unnecessary static files - #3050 by @jxltom
- Remove host mounted volume in `docker-compose` - #3091 by @tiangolo
- Remove custom services names in `docker-compose` - #3092 by @tiangolo
- Replace COUNTRIES with countries.countries - #3079 by @neeraj1909
- Installing dev packages in docker since tests are needed - #3078 by @jxltom
- Remove comparing string in address-form-panel template - #3074 by @tomcio1205
- Move updating variant names to a Celery task - #3189 by @fowczarek

### Bugfixes

- Fix typo in `clean_input` method - #3100 by @the-bionic
- Fix typo in `ShippingMethod` model - #3099 by @the-bionic
- Remove duplicated variable declaration - #3094 by @the-bionic

### Docs

- Add createdb note to getting started for Windows - #3106 by @ajostergaard
- Update docs on pipenv - #3045 by @jxltom<|MERGE_RESOLUTION|>--- conflicted
+++ resolved
@@ -48,11 +48,8 @@
 - Move extracting user or service_account from context to utils - #5152 by @kswiatek92
 - Add deprecate description to order status/created arguments - #5076 by @kswiatek92
 - Fix getting title field in page mutations #5160 by @maarcingebala
-<<<<<<< HEAD
+- Copy public and private metadata from the checkout to the order upon creation -  #5165 by @dankolbman
 - Add warehouses and stocks- #4986 by @szewczykmira
-=======
-- Copy public and private metadata from the checkout to the order upon creation -  #5165 by @dankolbman
->>>>>>> 48379722
 
 ## 2.9.0
 
