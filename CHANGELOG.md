# Changelog
All notable, unreleased changes to this project will be documented in this file. For the released changes, please visit the [Releases](https://github.com/mirumee/saleor/releases) page.

## [Unreleased]
- Use `PermissionEnum` as input parameter type for `permissions` field - #3434 by @maarcingebala
- Fix minor visual bugs in Dashboard 2.0 - #3433 by @dominik-zeglen
- Display warning if order draft has missing data - #3431 by @dominik-zeglen
- Add `first_name` and `last_name` fields to the `User` model - #3101 by @fowczarek
- Add description field to collections - #3435 by @dominik-zeglen
- Add payment authorize and charge mutation - #3426 by @jxltom
- Do not show `Pay For Order` if order is partly paid since partial payment is not supported - #3398 by @jxltom
- Add alt text to `Product` `thumbnail` and `background_image` of `Collection` and `Category` - #3429 by @fowczarek
- Improve several payment validations - #3418 by @jxltom
- Fix decimal value argument in GraphQL = #3457 by @fowczarek
- Add query batching - #3443 by @dominik-zeglen
- Use autocomplete fields in country selection - #3443 by @dominik-zeglen
- Add alt text to categories and collections - #3461 by @dominik-zeglen
- Use first and last name of a customer or staff member in UI - #3247 by @Bonifacy1, @dominik-zeglen
- Bump `urllib3` and `elasticsearch` to latest versions - #3460 by @maarcingebala
- Resort imports in tests - #3471 by @jxltom
- Support sorting products by update date - #3470 by @jxltom
- Draft order should be able to clear its shipping method - #3472 by @fowczarek
- Prefetch payment and payment transaction to optimize db queries - #3455 by @jxltom
- Change filed type to choice field of tax rate in product - #3478 by @fowczarek
- Update Pipfile.lock - #3480 by @maarcingebala
<<<<<<< HEAD
- Add error page if object was not found - #3463 by @dominik-zeglen
=======
- Add Stripe payment gateway - #3408 by @jxltom
- Remove Elasticsearch from `docker-compose.yml` - #3482 by @maarcingebala
>>>>>>> ac741793
<|MERGE_RESOLUTION|>--- conflicted
+++ resolved
@@ -23,9 +23,6 @@
 - Prefetch payment and payment transaction to optimize db queries - #3455 by @jxltom
 - Change filed type to choice field of tax rate in product - #3478 by @fowczarek
 - Update Pipfile.lock - #3480 by @maarcingebala
-<<<<<<< HEAD
-- Add error page if object was not found - #3463 by @dominik-zeglen
-=======
 - Add Stripe payment gateway - #3408 by @jxltom
 - Remove Elasticsearch from `docker-compose.yml` - #3482 by @maarcingebala
->>>>>>> ac741793
+- Add error page if object was not found - #3463 by @dominik-zeglen