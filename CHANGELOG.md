--- conflicted
+++ resolved
@@ -52,11 +52,6 @@
 - Fix collection search - #4267 by @dominik-zeglen
 - Fix quantity height in draft order edit - #4273 by @benekex2
 - Fix checkbox clickable area size - #4280 by @dominik-zeglen
-<<<<<<< HEAD
-- Fix exploding object select in menu section - #4282 by @dominik-zeglen
-- Add default state to rich text editor - #4281 by @dominik-zeglen
-- Fix rich text editor responsiveness and story - #4295 by @dominik-zeglen
-=======
 - Fix breaking object selection in menu section - #4282 by @dominik-zeglen
 - Reset selected items when tab switch - #4268 by @benekex2
 
@@ -74,7 +69,6 @@
 - Fix margin calculations when product/variant price is set to zero - #4170 by @MahmoudRizk
 - Fix applying discounts in checkout's subtotal calculation in API - #4192 by @maarcingebala
 - Fix GATEWAYS_ENUM to always contain all implemented payment gateways - #4108 by @koradon
->>>>>>> 7eded6db
 
 
 ## 2.6.0
